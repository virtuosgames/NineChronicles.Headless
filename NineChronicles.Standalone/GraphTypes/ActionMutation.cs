using Bencodex.Types;
using GraphQL;
using GraphQL.Types;
using Libplanet;
using Libplanet.Action;
using Libplanet.Assets;
using Libplanet.Blockchain;
using Libplanet.Crypto;
using Nekoyume.Action;
using Nekoyume.Model.State;
using Serilog;
using System;
using System.Collections.Generic;
using NineChroniclesActionType = Libplanet.Action.PolymorphicAction<Nekoyume.Action.ActionBase>;

namespace NineChronicles.Standalone.GraphTypes
{
    public class ActionMutation : ObjectGraphType<NineChroniclesNodeService>
    {
        public ActionMutation()
        {
            Field<NonNullGraphType<BooleanGraphType>>("createAvatar",
                resolve: context =>
                {
                    try
                    {
                        NineChroniclesNodeService service = context.Source;
                        PrivateKey privatekey = service.PrivateKey;
                        BlockChain<NineChroniclesActionType> blockChain = service.Swarm.BlockChain;
                        Address userAddress = privatekey.PublicKey.ToAddress();
                        Address avatarAddress = userAddress.Derive("avatar_0");

                        var action = new CreateAvatar
                        {
                            avatarAddress = avatarAddress,
                            index = 0,
                            hair = 0,
                            lens = 0,
                            ear = 0,
                            tail = 0,
                            name = "createbymutation",
                        };

                        var actions = new PolymorphicAction<ActionBase>[] { action };
                        blockChain.MakeTransaction(privatekey, actions);
                    }
                    catch (Exception e)
                    {
                        var msg = $"Unexpected exception occurred during {typeof(ActionMutation)}: {e}";
                        context.Errors.Add(new ExecutionError(msg, e));
                        Log.Error(msg, e);
                        return false;
                    }

                    return true;
                });

            Field<NonNullGraphType<BooleanGraphType>>("hackAndSlash",
            arguments: new QueryArguments(
                new QueryArgument<NonNullGraphType<StringGraphType>>
                {
                    Name = "weeklyArenaAddress",
                },
                new QueryArgument<NonNullGraphType<StringGraphType>>
                {
                    Name = "rankingArenaAddress",
                }),
            resolve: context =>
            {
                try
                {
                    NineChroniclesNodeService service = context.Source;
                    PrivateKey privatekey = service.PrivateKey;
                    BlockChain<NineChroniclesActionType> blockChain = service.Swarm.BlockChain;
                    Address userAddress = privatekey.PublicKey.ToAddress();
                    Address avatarAddress = userAddress.Derive("avatar_0");
                    Address weeklyArenaAddress = new Address(context.GetArgument<string>("weeklyArenaAddress"));
                    Address rankingArenaAddress = new Address(context.GetArgument<string>("rankingArenaAddress"));

                    var action = new HackAndSlash
                    {
                        avatarAddress = avatarAddress,
                        worldId = 1,
                        stageId = 1,
                        WeeklyArenaAddress = weeklyArenaAddress,
                        RankingMapAddress = rankingArenaAddress,
                        costumes = new List<int>(),
                        equipments = new List<Guid>(),
                        foods = new List<Guid>(),
                    };

                    var actions = new PolymorphicAction<ActionBase>[] { action };
                    blockChain.MakeTransaction(privatekey, actions);
                }
                catch (Exception e)
                {
                    var msg = $"Unexpected exception occurred during {typeof(ActionMutation)}: {e}";
                    context.Errors.Add(new ExecutionError(msg, e));
                    Log.Error(msg, e);
                    return false;
                }

                return true;
            });

            Field<NonNullGraphType<BooleanGraphType>>("combinationEquipment",
                arguments: new QueryArguments(
                    new QueryArgument<NonNullGraphType<DecimalGraphType>>
                    {
                        Name = "recipeId",
                    },
                    new QueryArgument<NonNullGraphType<DecimalGraphType>>
                    {
                        Name = "slotIndex",
                    },
                    new QueryArgument<DecimalGraphType>
                    {
                        Name = "subRecipeId",
                    }),
                resolve: context =>
                {
                    try
                    {
                        NineChroniclesNodeService service = context.Source;
                        PrivateKey privatekey = service.PrivateKey;
                        BlockChain<NineChroniclesActionType> blockChain = service.Swarm.BlockChain;
                        Address userAddress = privatekey.PublicKey.ToAddress();
                        Address avatarAddress = userAddress.Derive("avatar_0");
                        int recipeId = context.GetArgument<int>("recipeId");
                        int slotIndex = context.GetArgument<int>("slotIndex");
                        int? subRecipeId = context.GetArgument<int>("subRecipeId");

                        var action = new CombinationEquipment
                        {
                            AvatarAddress = avatarAddress,
                            RecipeId = recipeId,
                            SlotIndex = slotIndex,
                            SubRecipeId = subRecipeId
                        };

                        var actions = new PolymorphicAction<ActionBase>[] { action };
                        blockChain.MakeTransaction(privatekey, actions);
                    }
                    catch (Exception e)
                    {
                        var msg = $"Unexpected exception occurred during {typeof(ActionMutation)}: {e}";
                        context.Errors.Add(new ExecutionError(msg, e));
                        Log.Error(msg, e);
                        return false;
                    }

                    return true;
                });

            Field<NonNullGraphType<BooleanGraphType>>("itemEnhancement",
                arguments: new QueryArguments(
                    new QueryArgument<NonNullGraphType<StringGraphType>>
                    {
                        Name = "itemId",
                    },
                    new QueryArgument<NonNullGraphType<StringGraphType>>
                    {
                        Name = "materialIds",
<<<<<<< HEAD
                    }),
                resolve: context =>
                {
                    try
                    {
                        NineChroniclesNodeService service = context.Source;
                        PrivateKey privatekey = service.PrivateKey;
                        BlockChain<NineChroniclesActionType> blockChain = service.Swarm.BlockChain;
                        Address userAddress = privatekey.PublicKey.ToAddress();
                        Address avatarAddress = userAddress.Derive("avatar_0");
                        Guid itemId = Guid.Parse(context.GetArgument<string>("itemId"));
                        Guid materialId = Guid.Parse(context.GetArgument<string>("materialIds"));

                        var action = new ItemEnhancement
                        {
                            avatarAddress = avatarAddress,
                            slotIndex = 0,
                            itemId = itemId,
                            materialIds = new[] { materialId }
                        };

                        var actions = new PolymorphicAction<ActionBase>[] { action };
                        blockChain.MakeTransaction(privatekey, actions);
                    }
                    catch (Exception e)
                    {
                        var msg = $"Unexpected exception occurred during {typeof(ActionMutation)}: {e}";
                        context.Errors.Add(new ExecutionError(msg, e));
                        Log.Error(msg, e);
                        return false;
                    }

                    return true;
                });

            Field<NonNullGraphType<BooleanGraphType>>("buy",
                arguments: new QueryArguments(
                    new QueryArgument<NonNullGraphType<StringGraphType>>
                    {
                        Name = "sellerAgentAddress",
                    },
                    new QueryArgument<NonNullGraphType<StringGraphType>>
                    {
                        Name = "sellerAvatarAddress",
                    },
                    new QueryArgument<NonNullGraphType<StringGraphType>>
                    {
                        Name = "productId",
                    }),
                resolve: context =>
                {
                    try
                    {
                        NineChroniclesNodeService service = context.Source;
                        PrivateKey privatekey = service.PrivateKey;
                        BlockChain<NineChroniclesActionType> blockChain = service.Swarm.BlockChain;
                        Address userAddress = privatekey.PublicKey.ToAddress();
                        Address avatarAddress = userAddress.Derive("avatar_0");
                        Address sellerAgentAddress = new Address(context.GetArgument<string>("sellerAgentAddress"));
                        Address sellerAvatarAddress = new Address(context.GetArgument<string>("sellerAvatarAddress"));
                        Guid productId = Guid.Parse(context.GetArgument<string>("productId"));

                        var action = new Buy
                        {
                            buyerAvatarAddress = avatarAddress,
                            sellerAgentAddress = sellerAgentAddress,
                            sellerAvatarAddress = sellerAvatarAddress,
                            productId = productId,
                        };

                        var actions = new PolymorphicAction<ActionBase>[] { action };
                        blockChain.MakeTransaction(privatekey, actions);
                    }
                    catch (Exception e)
                    {
                        var msg = $"Unexpected exception occurred during {typeof(ActionMutation)}: {e}";
                        context.Errors.Add(new ExecutionError(msg, e));
                        Log.Error(msg, e);
                        return false;
                    }

                    return true;
                });
            Field<NonNullGraphType<BooleanGraphType>>("sell",
                arguments: new QueryArguments(
                    new QueryArgument<NonNullGraphType<StringGraphType>>
                    {
                        Name = "sellerAvatarAddress",
                    },
                    new QueryArgument<NonNullGraphType<StringGraphType>>
                    {
                        Name = "productId",
                    },
                    new QueryArgument<NonNullGraphType<StringGraphType>>
                    {
                        Name = "itemId",
                    },
                    new QueryArgument<NonNullGraphType<StringGraphType>>
                    {
                        Name = "price",
                    }),
                resolve: context =>
                {
                    try
                    {
                        NineChroniclesNodeService service = context.Source;
                        PrivateKey privatekey = service.PrivateKey;
                        BlockChain<NineChroniclesActionType> blockChain = service.Swarm.BlockChain;
                        Address sellerAvatarAddress = new Address(context.GetArgument<string>("sellerAvatarAddress"));
                        Guid productId = Guid.Parse(context.GetArgument<string>("productId"));
                        Guid itemId = Guid.Parse(context.GetArgument<string>("itemId"));
                        var currency = new GoldCurrencyState(
                            (Dictionary)blockChain.GetState(GoldCurrencyState.Address)
                        ).Currency;
                        FungibleAssetValue price =
                        FungibleAssetValue.Parse(currency, context.GetArgument<string>("price"));

                        var action = new Sell
                        {
                            sellerAvatarAddress = sellerAvatarAddress,
                            productId = productId,
                            itemId = itemId,
                            price = price
                        };

                        var actions = new PolymorphicAction<ActionBase>[] { action };
                        blockChain.MakeTransaction(privatekey, actions);
                    }
                    catch (Exception e)
                    {
                        var msg = $"Unexpected exception occurred during {typeof(ActionMutation)}: {e}";
                        context.Errors.Add(new ExecutionError(msg, e));
                        Log.Error(msg, e);
                        return false;
                    }

                    return true;
                });
        }
    }
}

=======
                    }),
                resolve: context =>
                {
                    try
                    {
                        NineChroniclesNodeService service = context.Source;
                        PrivateKey privatekey = service.PrivateKey;
                        BlockChain<NineChroniclesActionType> blockChain = service.Swarm.BlockChain;
                        Address userAddress = privatekey.PublicKey.ToAddress();
                        Address avatarAddress = userAddress.Derive("avatar_0");
                        Guid itemId = Guid.Parse(context.GetArgument<string>("itemId"));
                        Guid materialId = Guid.Parse(context.GetArgument<string>("materialIds"));

                        var action = new ItemEnhancement
                        {
                            avatarAddress = avatarAddress,
                            slotIndex = 0,
                            itemId = itemId,
                            materialIds = new[] { materialId }
                        };

                        var actions = new PolymorphicAction<ActionBase>[] { action };
                        blockChain.MakeTransaction(privatekey, actions);
                    }
                    catch (Exception e)
                    {
                        var msg = $"Unexpected exception occurred during {typeof(ActionMutation)}: {e}";
                        context.Errors.Add(new ExecutionError(msg, e));
                        Log.Error(msg, e);
                        return false;
                    }

                    return true;
                });

            Field<NonNullGraphType<BooleanGraphType>>("questReward",
                arguments: new QueryArguments(
                    new QueryArgument<NonNullGraphType<StringGraphType>>
                    {
                        Name = "questId",
                    }),
                resolve: context =>
                {
                    try
                    {
                        NineChroniclesNodeService service = context.Source;
                        PrivateKey privatekey = service.PrivateKey;
                        BlockChain<NineChroniclesActionType> blockChain = service.Swarm.BlockChain;
                        Address userAddress = privatekey.PublicKey.ToAddress();
                        Address avatarAddress = userAddress.Derive("avatar_0");
                        int questId = int.Parse(context.GetArgument<string>("questId"));

                        var action = new QuestReward
                        {
                            avatarAddress = avatarAddress,
                            questId = questId
                        };

                        var actions = new PolymorphicAction<ActionBase>[] { action };
                        blockChain.MakeTransaction(privatekey, actions);
                    }
                    catch (Exception e)
                    {
                        var msg = $"Unexpected exception occurred during {typeof(ActionMutation)}: {e}";
                        context.Errors.Add(new ExecutionError(msg, e));
                        Log.Error(msg, e);
                        return false;
                    }

                    return true;
                });

            Field<NonNullGraphType<BooleanGraphType>>("dailyReward",
                resolve: context =>
                {
                    try
                    {
                        NineChroniclesNodeService service = context.Source;
                        PrivateKey privatekey = service.PrivateKey;
                        BlockChain<NineChroniclesActionType> blockChain = service.Swarm.BlockChain;
                        Address userAddress = privatekey.PublicKey.ToAddress();
                        Address avatarAddress = userAddress.Derive("avatar_0");

                        var action = new DailyReward
                        {
                            avatarAddress = avatarAddress
                        };

                        var actions = new PolymorphicAction<ActionBase>[] { action };
                        blockChain.MakeTransaction(privatekey, actions);
                    }
                    catch (Exception e)
                    {
                        var msg = $"Unexpected exception occurred during {typeof(ActionMutation)}: {e}";
                        context.Errors.Add(new ExecutionError(msg, e));
                        Log.Error(msg, e);
                        return false;
                    }

                    return true;
                });
        }
    }
}
>>>>>>> 8cb28913
<|MERGE_RESOLUTION|>--- conflicted
+++ resolved
@@ -1,412 +1,371 @@
-using Bencodex.Types;
-using GraphQL;
-using GraphQL.Types;
-using Libplanet;
-using Libplanet.Action;
-using Libplanet.Assets;
-using Libplanet.Blockchain;
-using Libplanet.Crypto;
-using Nekoyume.Action;
-using Nekoyume.Model.State;
-using Serilog;
-using System;
-using System.Collections.Generic;
-using NineChroniclesActionType = Libplanet.Action.PolymorphicAction<Nekoyume.Action.ActionBase>;
-
-namespace NineChronicles.Standalone.GraphTypes
-{
-    public class ActionMutation : ObjectGraphType<NineChroniclesNodeService>
-    {
-        public ActionMutation()
-        {
-            Field<NonNullGraphType<BooleanGraphType>>("createAvatar",
-                resolve: context =>
-                {
-                    try
-                    {
-                        NineChroniclesNodeService service = context.Source;
-                        PrivateKey privatekey = service.PrivateKey;
-                        BlockChain<NineChroniclesActionType> blockChain = service.Swarm.BlockChain;
-                        Address userAddress = privatekey.PublicKey.ToAddress();
-                        Address avatarAddress = userAddress.Derive("avatar_0");
-
-                        var action = new CreateAvatar
-                        {
-                            avatarAddress = avatarAddress,
-                            index = 0,
-                            hair = 0,
-                            lens = 0,
-                            ear = 0,
-                            tail = 0,
-                            name = "createbymutation",
-                        };
-
-                        var actions = new PolymorphicAction<ActionBase>[] { action };
-                        blockChain.MakeTransaction(privatekey, actions);
-                    }
-                    catch (Exception e)
-                    {
-                        var msg = $"Unexpected exception occurred during {typeof(ActionMutation)}: {e}";
-                        context.Errors.Add(new ExecutionError(msg, e));
-                        Log.Error(msg, e);
-                        return false;
-                    }
-
-                    return true;
-                });
-
-            Field<NonNullGraphType<BooleanGraphType>>("hackAndSlash",
-            arguments: new QueryArguments(
-                new QueryArgument<NonNullGraphType<StringGraphType>>
-                {
-                    Name = "weeklyArenaAddress",
-                },
-                new QueryArgument<NonNullGraphType<StringGraphType>>
-                {
-                    Name = "rankingArenaAddress",
-                }),
-            resolve: context =>
-            {
-                try
-                {
-                    NineChroniclesNodeService service = context.Source;
-                    PrivateKey privatekey = service.PrivateKey;
-                    BlockChain<NineChroniclesActionType> blockChain = service.Swarm.BlockChain;
-                    Address userAddress = privatekey.PublicKey.ToAddress();
-                    Address avatarAddress = userAddress.Derive("avatar_0");
-                    Address weeklyArenaAddress = new Address(context.GetArgument<string>("weeklyArenaAddress"));
-                    Address rankingArenaAddress = new Address(context.GetArgument<string>("rankingArenaAddress"));
-
-                    var action = new HackAndSlash
-                    {
-                        avatarAddress = avatarAddress,
-                        worldId = 1,
-                        stageId = 1,
-                        WeeklyArenaAddress = weeklyArenaAddress,
-                        RankingMapAddress = rankingArenaAddress,
-                        costumes = new List<int>(),
-                        equipments = new List<Guid>(),
-                        foods = new List<Guid>(),
-                    };
-
-                    var actions = new PolymorphicAction<ActionBase>[] { action };
-                    blockChain.MakeTransaction(privatekey, actions);
-                }
-                catch (Exception e)
-                {
-                    var msg = $"Unexpected exception occurred during {typeof(ActionMutation)}: {e}";
-                    context.Errors.Add(new ExecutionError(msg, e));
-                    Log.Error(msg, e);
-                    return false;
-                }
-
-                return true;
-            });
-
-            Field<NonNullGraphType<BooleanGraphType>>("combinationEquipment",
-                arguments: new QueryArguments(
-                    new QueryArgument<NonNullGraphType<DecimalGraphType>>
-                    {
-                        Name = "recipeId",
-                    },
-                    new QueryArgument<NonNullGraphType<DecimalGraphType>>
-                    {
-                        Name = "slotIndex",
-                    },
-                    new QueryArgument<DecimalGraphType>
-                    {
-                        Name = "subRecipeId",
-                    }),
-                resolve: context =>
-                {
-                    try
-                    {
-                        NineChroniclesNodeService service = context.Source;
-                        PrivateKey privatekey = service.PrivateKey;
-                        BlockChain<NineChroniclesActionType> blockChain = service.Swarm.BlockChain;
-                        Address userAddress = privatekey.PublicKey.ToAddress();
-                        Address avatarAddress = userAddress.Derive("avatar_0");
-                        int recipeId = context.GetArgument<int>("recipeId");
-                        int slotIndex = context.GetArgument<int>("slotIndex");
-                        int? subRecipeId = context.GetArgument<int>("subRecipeId");
-
-                        var action = new CombinationEquipment
-                        {
-                            AvatarAddress = avatarAddress,
-                            RecipeId = recipeId,
-                            SlotIndex = slotIndex,
-                            SubRecipeId = subRecipeId
-                        };
-
-                        var actions = new PolymorphicAction<ActionBase>[] { action };
-                        blockChain.MakeTransaction(privatekey, actions);
-                    }
-                    catch (Exception e)
-                    {
-                        var msg = $"Unexpected exception occurred during {typeof(ActionMutation)}: {e}";
-                        context.Errors.Add(new ExecutionError(msg, e));
-                        Log.Error(msg, e);
-                        return false;
-                    }
-
-                    return true;
-                });
-
-            Field<NonNullGraphType<BooleanGraphType>>("itemEnhancement",
-                arguments: new QueryArguments(
-                    new QueryArgument<NonNullGraphType<StringGraphType>>
-                    {
-                        Name = "itemId",
-                    },
-                    new QueryArgument<NonNullGraphType<StringGraphType>>
-                    {
-                        Name = "materialIds",
-<<<<<<< HEAD
-                    }),
-                resolve: context =>
-                {
-                    try
-                    {
-                        NineChroniclesNodeService service = context.Source;
-                        PrivateKey privatekey = service.PrivateKey;
-                        BlockChain<NineChroniclesActionType> blockChain = service.Swarm.BlockChain;
-                        Address userAddress = privatekey.PublicKey.ToAddress();
-                        Address avatarAddress = userAddress.Derive("avatar_0");
-                        Guid itemId = Guid.Parse(context.GetArgument<string>("itemId"));
-                        Guid materialId = Guid.Parse(context.GetArgument<string>("materialIds"));
-
-                        var action = new ItemEnhancement
-                        {
-                            avatarAddress = avatarAddress,
-                            slotIndex = 0,
-                            itemId = itemId,
-                            materialIds = new[] { materialId }
-                        };
-
-                        var actions = new PolymorphicAction<ActionBase>[] { action };
-                        blockChain.MakeTransaction(privatekey, actions);
-                    }
-                    catch (Exception e)
-                    {
-                        var msg = $"Unexpected exception occurred during {typeof(ActionMutation)}: {e}";
-                        context.Errors.Add(new ExecutionError(msg, e));
-                        Log.Error(msg, e);
-                        return false;
-                    }
-
-                    return true;
-                });
-
-            Field<NonNullGraphType<BooleanGraphType>>("buy",
-                arguments: new QueryArguments(
-                    new QueryArgument<NonNullGraphType<StringGraphType>>
-                    {
-                        Name = "sellerAgentAddress",
-                    },
-                    new QueryArgument<NonNullGraphType<StringGraphType>>
-                    {
-                        Name = "sellerAvatarAddress",
-                    },
-                    new QueryArgument<NonNullGraphType<StringGraphType>>
-                    {
-                        Name = "productId",
-                    }),
-                resolve: context =>
-                {
-                    try
-                    {
-                        NineChroniclesNodeService service = context.Source;
-                        PrivateKey privatekey = service.PrivateKey;
-                        BlockChain<NineChroniclesActionType> blockChain = service.Swarm.BlockChain;
-                        Address userAddress = privatekey.PublicKey.ToAddress();
-                        Address avatarAddress = userAddress.Derive("avatar_0");
-                        Address sellerAgentAddress = new Address(context.GetArgument<string>("sellerAgentAddress"));
-                        Address sellerAvatarAddress = new Address(context.GetArgument<string>("sellerAvatarAddress"));
-                        Guid productId = Guid.Parse(context.GetArgument<string>("productId"));
-
-                        var action = new Buy
-                        {
-                            buyerAvatarAddress = avatarAddress,
-                            sellerAgentAddress = sellerAgentAddress,
-                            sellerAvatarAddress = sellerAvatarAddress,
-                            productId = productId,
-                        };
-
-                        var actions = new PolymorphicAction<ActionBase>[] { action };
-                        blockChain.MakeTransaction(privatekey, actions);
-                    }
-                    catch (Exception e)
-                    {
-                        var msg = $"Unexpected exception occurred during {typeof(ActionMutation)}: {e}";
-                        context.Errors.Add(new ExecutionError(msg, e));
-                        Log.Error(msg, e);
-                        return false;
-                    }
-
-                    return true;
-                });
-            Field<NonNullGraphType<BooleanGraphType>>("sell",
-                arguments: new QueryArguments(
-                    new QueryArgument<NonNullGraphType<StringGraphType>>
-                    {
-                        Name = "sellerAvatarAddress",
-                    },
-                    new QueryArgument<NonNullGraphType<StringGraphType>>
-                    {
-                        Name = "productId",
-                    },
-                    new QueryArgument<NonNullGraphType<StringGraphType>>
-                    {
-                        Name = "itemId",
-                    },
-                    new QueryArgument<NonNullGraphType<StringGraphType>>
-                    {
-                        Name = "price",
-                    }),
-                resolve: context =>
-                {
-                    try
-                    {
-                        NineChroniclesNodeService service = context.Source;
-                        PrivateKey privatekey = service.PrivateKey;
-                        BlockChain<NineChroniclesActionType> blockChain = service.Swarm.BlockChain;
-                        Address sellerAvatarAddress = new Address(context.GetArgument<string>("sellerAvatarAddress"));
-                        Guid productId = Guid.Parse(context.GetArgument<string>("productId"));
-                        Guid itemId = Guid.Parse(context.GetArgument<string>("itemId"));
-                        var currency = new GoldCurrencyState(
-                            (Dictionary)blockChain.GetState(GoldCurrencyState.Address)
-                        ).Currency;
-                        FungibleAssetValue price =
-                        FungibleAssetValue.Parse(currency, context.GetArgument<string>("price"));
-
-                        var action = new Sell
-                        {
-                            sellerAvatarAddress = sellerAvatarAddress,
-                            productId = productId,
-                            itemId = itemId,
-                            price = price
-                        };
-
-                        var actions = new PolymorphicAction<ActionBase>[] { action };
-                        blockChain.MakeTransaction(privatekey, actions);
-                    }
-                    catch (Exception e)
-                    {
-                        var msg = $"Unexpected exception occurred during {typeof(ActionMutation)}: {e}";
-                        context.Errors.Add(new ExecutionError(msg, e));
-                        Log.Error(msg, e);
-                        return false;
-                    }
-
-                    return true;
-                });
-        }
-    }
-}
-
-=======
-                    }),
-                resolve: context =>
-                {
-                    try
-                    {
-                        NineChroniclesNodeService service = context.Source;
-                        PrivateKey privatekey = service.PrivateKey;
-                        BlockChain<NineChroniclesActionType> blockChain = service.Swarm.BlockChain;
-                        Address userAddress = privatekey.PublicKey.ToAddress();
-                        Address avatarAddress = userAddress.Derive("avatar_0");
-                        Guid itemId = Guid.Parse(context.GetArgument<string>("itemId"));
-                        Guid materialId = Guid.Parse(context.GetArgument<string>("materialIds"));
-
-                        var action = new ItemEnhancement
-                        {
-                            avatarAddress = avatarAddress,
-                            slotIndex = 0,
-                            itemId = itemId,
-                            materialIds = new[] { materialId }
-                        };
-
-                        var actions = new PolymorphicAction<ActionBase>[] { action };
-                        blockChain.MakeTransaction(privatekey, actions);
-                    }
-                    catch (Exception e)
-                    {
-                        var msg = $"Unexpected exception occurred during {typeof(ActionMutation)}: {e}";
-                        context.Errors.Add(new ExecutionError(msg, e));
-                        Log.Error(msg, e);
-                        return false;
-                    }
-
-                    return true;
-                });
-
-            Field<NonNullGraphType<BooleanGraphType>>("questReward",
-                arguments: new QueryArguments(
-                    new QueryArgument<NonNullGraphType<StringGraphType>>
-                    {
-                        Name = "questId",
-                    }),
-                resolve: context =>
-                {
-                    try
-                    {
-                        NineChroniclesNodeService service = context.Source;
-                        PrivateKey privatekey = service.PrivateKey;
-                        BlockChain<NineChroniclesActionType> blockChain = service.Swarm.BlockChain;
-                        Address userAddress = privatekey.PublicKey.ToAddress();
-                        Address avatarAddress = userAddress.Derive("avatar_0");
-                        int questId = int.Parse(context.GetArgument<string>("questId"));
-
-                        var action = new QuestReward
-                        {
-                            avatarAddress = avatarAddress,
-                            questId = questId
-                        };
-
-                        var actions = new PolymorphicAction<ActionBase>[] { action };
-                        blockChain.MakeTransaction(privatekey, actions);
-                    }
-                    catch (Exception e)
-                    {
-                        var msg = $"Unexpected exception occurred during {typeof(ActionMutation)}: {e}";
-                        context.Errors.Add(new ExecutionError(msg, e));
-                        Log.Error(msg, e);
-                        return false;
-                    }
-
-                    return true;
-                });
-
-            Field<NonNullGraphType<BooleanGraphType>>("dailyReward",
-                resolve: context =>
-                {
-                    try
-                    {
-                        NineChroniclesNodeService service = context.Source;
-                        PrivateKey privatekey = service.PrivateKey;
-                        BlockChain<NineChroniclesActionType> blockChain = service.Swarm.BlockChain;
-                        Address userAddress = privatekey.PublicKey.ToAddress();
-                        Address avatarAddress = userAddress.Derive("avatar_0");
-
-                        var action = new DailyReward
-                        {
-                            avatarAddress = avatarAddress
-                        };
-
-                        var actions = new PolymorphicAction<ActionBase>[] { action };
-                        blockChain.MakeTransaction(privatekey, actions);
-                    }
-                    catch (Exception e)
-                    {
-                        var msg = $"Unexpected exception occurred during {typeof(ActionMutation)}: {e}";
-                        context.Errors.Add(new ExecutionError(msg, e));
-                        Log.Error(msg, e);
-                        return false;
-                    }
-
-                    return true;
-                });
-        }
-    }
-}
->>>>>>> 8cb28913
+using Bencodex.Types;
+using GraphQL;
+using GraphQL.Types;
+using Libplanet;
+using Libplanet.Action;
+using Libplanet.Assets;
+using Libplanet.Blockchain;
+using Libplanet.Crypto;
+using Nekoyume.Action;
+using Nekoyume.Model.State;
+using Serilog;
+using System;
+using System.Collections.Generic;
+using NineChroniclesActionType = Libplanet.Action.PolymorphicAction<Nekoyume.Action.ActionBase>;
+
+namespace NineChronicles.Standalone.GraphTypes
+{
+    public class ActionMutation : ObjectGraphType<NineChroniclesNodeService>
+    {
+        public ActionMutation()
+        {
+            Field<NonNullGraphType<BooleanGraphType>>("createAvatar",
+                resolve: context =>
+                {
+                    try
+                    {
+                        NineChroniclesNodeService service = context.Source;
+                        PrivateKey privatekey = service.PrivateKey;
+                        BlockChain<NineChroniclesActionType> blockChain = service.Swarm.BlockChain;
+                        Address userAddress = privatekey.PublicKey.ToAddress();
+                        Address avatarAddress = userAddress.Derive("avatar_0");
+
+                        var action = new CreateAvatar
+                        {
+                            avatarAddress = avatarAddress,
+                            index = 0,
+                            hair = 0,
+                            lens = 0,
+                            ear = 0,
+                            tail = 0,
+                            name = "createbymutation",
+                        };
+
+                        var actions = new PolymorphicAction<ActionBase>[] { action };
+                        blockChain.MakeTransaction(privatekey, actions);
+                    }
+                    catch (Exception e)
+                    {
+                        var msg = $"Unexpected exception occurred during {typeof(ActionMutation)}: {e}";
+                        context.Errors.Add(new ExecutionError(msg, e));
+                        Log.Error(msg, e);
+                        return false;
+                    }
+
+                    return true;
+                });
+
+            Field<NonNullGraphType<BooleanGraphType>>("hackAndSlash",
+            arguments: new QueryArguments(
+                new QueryArgument<NonNullGraphType<StringGraphType>>
+                {
+                    Name = "weeklyArenaAddress",
+                },
+                new QueryArgument<NonNullGraphType<StringGraphType>>
+                {
+                    Name = "rankingArenaAddress",
+                }),
+            resolve: context =>
+            {
+                try
+                {
+                    NineChroniclesNodeService service = context.Source;
+                    PrivateKey privatekey = service.PrivateKey;
+                    BlockChain<NineChroniclesActionType> blockChain = service.Swarm.BlockChain;
+                    Address userAddress = privatekey.PublicKey.ToAddress();
+                    Address avatarAddress = userAddress.Derive("avatar_0");
+                    Address weeklyArenaAddress = new Address(context.GetArgument<string>("weeklyArenaAddress"));
+                    Address rankingArenaAddress = new Address(context.GetArgument<string>("rankingArenaAddress"));
+
+                    var action = new HackAndSlash
+                    {
+                        avatarAddress = avatarAddress,
+                        worldId = 1,
+                        stageId = 1,
+                        WeeklyArenaAddress = weeklyArenaAddress,
+                        RankingMapAddress = rankingArenaAddress,
+                        costumes = new List<int>(),
+                        equipments = new List<Guid>(),
+                        foods = new List<Guid>(),
+                    };
+
+                    var actions = new PolymorphicAction<ActionBase>[] { action };
+                    blockChain.MakeTransaction(privatekey, actions);
+                }
+                catch (Exception e)
+                {
+                    var msg = $"Unexpected exception occurred during {typeof(ActionMutation)}: {e}";
+                    context.Errors.Add(new ExecutionError(msg, e));
+                    Log.Error(msg, e);
+                    return false;
+                }
+
+                return true;
+            });
+
+            Field<NonNullGraphType<BooleanGraphType>>("combinationEquipment",
+                arguments: new QueryArguments(
+                    new QueryArgument<NonNullGraphType<DecimalGraphType>>
+                    {
+                        Name = "recipeId",
+                    },
+                    new QueryArgument<NonNullGraphType<DecimalGraphType>>
+                    {
+                        Name = "slotIndex",
+                    },
+                    new QueryArgument<DecimalGraphType>
+                    {
+                        Name = "subRecipeId",
+                    }),
+                resolve: context =>
+                {
+                    try
+                    {
+                        NineChroniclesNodeService service = context.Source;
+                        PrivateKey privatekey = service.PrivateKey;
+                        BlockChain<NineChroniclesActionType> blockChain = service.Swarm.BlockChain;
+                        Address userAddress = privatekey.PublicKey.ToAddress();
+                        Address avatarAddress = userAddress.Derive("avatar_0");
+                        int recipeId = context.GetArgument<int>("recipeId");
+                        int slotIndex = context.GetArgument<int>("slotIndex");
+                        int? subRecipeId = context.GetArgument<int>("subRecipeId");
+
+                        var action = new CombinationEquipment
+                        {
+                            AvatarAddress = avatarAddress,
+                            RecipeId = recipeId,
+                            SlotIndex = slotIndex,
+                            SubRecipeId = subRecipeId
+                        };
+
+                        var actions = new PolymorphicAction<ActionBase>[] { action };
+                        blockChain.MakeTransaction(privatekey, actions);
+                    }
+                    catch (Exception e)
+                    {
+                        var msg = $"Unexpected exception occurred during {typeof(ActionMutation)}: {e}";
+                        context.Errors.Add(new ExecutionError(msg, e));
+                        Log.Error(msg, e);
+                        return false;
+                    }
+
+                    return true;
+                });
+
+            Field<NonNullGraphType<BooleanGraphType>>("itemEnhancement",
+                arguments: new QueryArguments(
+                    new QueryArgument<NonNullGraphType<StringGraphType>>
+                    {
+                        Name = "itemId",
+                    },
+                    new QueryArgument<NonNullGraphType<StringGraphType>>
+                    {
+                        Name = "materialIds",
+                    }),
+                resolve: context =>
+                {
+                    try
+                    {
+                        NineChroniclesNodeService service = context.Source;
+                        PrivateKey privatekey = service.PrivateKey;
+                        BlockChain<NineChroniclesActionType> blockChain = service.Swarm.BlockChain;
+                        Address userAddress = privatekey.PublicKey.ToAddress();
+                        Address avatarAddress = userAddress.Derive("avatar_0");
+                        Guid itemId = Guid.Parse(context.GetArgument<string>("itemId"));
+                        Guid materialId = Guid.Parse(context.GetArgument<string>("materialIds"));
+
+                        var action = new ItemEnhancement
+                        {
+                            avatarAddress = avatarAddress,
+                            slotIndex = 0,
+                            itemId = itemId,
+                            materialIds = new[] { materialId }
+                        };
+
+                        var actions = new PolymorphicAction<ActionBase>[] { action };
+                        blockChain.MakeTransaction(privatekey, actions);
+                    }
+                    catch (Exception e)
+                    {
+                        var msg = $"Unexpected exception occurred during {typeof(ActionMutation)}: {e}";
+                        context.Errors.Add(new ExecutionError(msg, e));
+                        Log.Error(msg, e);
+                        return false;
+                    }
+
+                    return true;
+                });
+
+            Field<NonNullGraphType<BooleanGraphType>>("buy",
+                arguments: new QueryArguments(
+                    new QueryArgument<NonNullGraphType<StringGraphType>>
+                    {
+                        Name = "sellerAgentAddress",
+                    },
+                    new QueryArgument<NonNullGraphType<StringGraphType>>
+                    {
+                        Name = "sellerAvatarAddress",
+                    },
+                    new QueryArgument<NonNullGraphType<StringGraphType>>
+                    {
+                        Name = "productId",
+                    }),
+                resolve: context =>
+                {
+                    try
+                    {
+                        NineChroniclesNodeService service = context.Source;
+                        PrivateKey privatekey = service.PrivateKey;
+                        BlockChain<NineChroniclesActionType> blockChain = service.Swarm.BlockChain;
+                        Address userAddress = privatekey.PublicKey.ToAddress();
+                        Address avatarAddress = userAddress.Derive("avatar_0");
+                        Address sellerAgentAddress = new Address(context.GetArgument<string>("sellerAgentAddress"));
+                        Address sellerAvatarAddress = new Address(context.GetArgument<string>("sellerAvatarAddress"));
+                        Guid productId = Guid.Parse(context.GetArgument<string>("productId"));
+
+                        var action = new Buy
+                        {
+                            buyerAvatarAddress = avatarAddress,
+                            sellerAgentAddress = sellerAgentAddress,
+                            sellerAvatarAddress = sellerAvatarAddress,
+                            productId = productId,
+                        };
+
+                        var actions = new PolymorphicAction<ActionBase>[] { action };
+                        blockChain.MakeTransaction(privatekey, actions);
+                    }
+                    catch (Exception e)
+                    {
+                        var msg = $"Unexpected exception occurred during {typeof(ActionMutation)}: {e}";
+                        context.Errors.Add(new ExecutionError(msg, e));
+                        Log.Error(msg, e);
+                        return false;
+                    }
+
+                    return true;
+                });
+            Field<NonNullGraphType<BooleanGraphType>>("sell",
+                arguments: new QueryArguments(
+                    new QueryArgument<NonNullGraphType<StringGraphType>>
+                    {
+                        Name = "sellerAvatarAddress",
+                    },
+                    new QueryArgument<NonNullGraphType<StringGraphType>>
+                    {
+                        Name = "productId",
+                    },
+                    new QueryArgument<NonNullGraphType<StringGraphType>>
+                    {
+                        Name = "itemId",
+                    },
+                    new QueryArgument<NonNullGraphType<StringGraphType>>
+                    {
+                        Name = "price",
+                    }),
+                resolve: context =>
+                {
+                    try
+                    {
+                        NineChroniclesNodeService service = context.Source;
+                        PrivateKey privatekey = service.PrivateKey;
+                        BlockChain<NineChroniclesActionType> blockChain = service.Swarm.BlockChain;
+                        Address sellerAvatarAddress = new Address(context.GetArgument<string>("sellerAvatarAddress"));
+                        Guid productId = Guid.Parse(context.GetArgument<string>("productId"));
+                        Guid itemId = Guid.Parse(context.GetArgument<string>("itemId"));
+                        var currency = new GoldCurrencyState(
+                            (Dictionary)blockChain.GetState(GoldCurrencyState.Address)
+                        ).Currency;
+                        FungibleAssetValue price =
+                        FungibleAssetValue.Parse(currency, context.GetArgument<string>("price"));
+
+                        var action = new Sell
+                        {
+                            sellerAvatarAddress = sellerAvatarAddress,
+                            productId = productId,
+                            itemId = itemId,
+                            price = price
+                        };
+
+                        var actions = new PolymorphicAction<ActionBase>[] { action };
+                        blockChain.MakeTransaction(privatekey, actions);
+                    }
+                    catch (Exception e)
+                    {
+                        var msg = $"Unexpected exception occurred during {typeof(ActionMutation)}: {e}";
+                        context.Errors.Add(new ExecutionError(msg, e));
+                        Log.Error(msg, e);
+                        return false;
+                    }
+
+                    return true;
+                });
+
+            Field<NonNullGraphType<BooleanGraphType>>("questReward",
+                arguments: new QueryArguments(
+                    new QueryArgument<NonNullGraphType<StringGraphType>>
+                    {
+                        Name = "questId",
+                    }),
+                resolve: context =>
+                {
+                    try
+                    {
+                        NineChroniclesNodeService service = context.Source;
+                        PrivateKey privatekey = service.PrivateKey;
+                        BlockChain<NineChroniclesActionType> blockChain = service.Swarm.BlockChain;
+                        Address userAddress = privatekey.PublicKey.ToAddress();
+                        Address avatarAddress = userAddress.Derive("avatar_0");
+                        int questId = int.Parse(context.GetArgument<string>("questId"));
+
+                        var action = new QuestReward
+                        {
+                            avatarAddress = avatarAddress,
+                            questId = questId
+                        };
+
+                        var actions = new PolymorphicAction<ActionBase>[] { action };
+                        blockChain.MakeTransaction(privatekey, actions);
+                    }
+                    catch (Exception e)
+                    {
+                        var msg = $"Unexpected exception occurred during {typeof(ActionMutation)}: {e}";
+                        context.Errors.Add(new ExecutionError(msg, e));
+                        Log.Error(msg, e);
+                        return false;
+                    }
+
+                    return true;
+                });
+
+            Field<NonNullGraphType<BooleanGraphType>>("dailyReward",
+                resolve: context =>
+                {
+                    try
+                    {
+                        NineChroniclesNodeService service = context.Source;
+                        PrivateKey privatekey = service.PrivateKey;
+                        BlockChain<NineChroniclesActionType> blockChain = service.Swarm.BlockChain;
+                        Address userAddress = privatekey.PublicKey.ToAddress();
+                        Address avatarAddress = userAddress.Derive("avatar_0");
+
+                        var action = new DailyReward
+                        {
+                            avatarAddress = avatarAddress
+                        };
+
+                        var actions = new PolymorphicAction<ActionBase>[] { action };
+                        blockChain.MakeTransaction(privatekey, actions);
+                    }
+                    catch (Exception e)
+                    {
+                        var msg = $"Unexpected exception occurred during {typeof(ActionMutation)}: {e}";
+                        context.Errors.Add(new ExecutionError(msg, e));
+                        Log.Error(msg, e);
+                        return false;
+                    }
+
+                    return true;
+                });
+        }
+    }
+}