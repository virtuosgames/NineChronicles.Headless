using GraphQL;
using GraphQL.Types;
using Libplanet;
using Libplanet.Action;
using Libplanet.Blockchain;
using Libplanet.Crypto;
using Nekoyume.Action;
using Serilog;
using System;
using System.Collections.Generic;
using NineChroniclesActionType = Libplanet.Action.PolymorphicAction<Nekoyume.Action.ActionBase>;

namespace NineChronicles.Standalone.GraphTypes
{
    public class ActionMutation : ObjectGraphType<NineChroniclesNodeService>
    {
        public ActionMutation()
        {
            Field<NonNullGraphType<BooleanGraphType>>("createAvatar",
                resolve: context =>
                {
                    try
                    {
                        NineChroniclesNodeService service = context.Source;
                        PrivateKey privatekey = service.PrivateKey;
                        BlockChain<NineChroniclesActionType> blockChain = service.Swarm.BlockChain;
                        Address userAddress = privatekey.PublicKey.ToAddress();
                        Address avatarAddress = userAddress.Derive("avatar_0");

                        var action = new CreateAvatar
                        {
                            avatarAddress = avatarAddress,
                            index = 0,
                            hair = 0,
                            lens = 0,
                            ear = 0,
                            tail = 0,
                            name = "createbymutation",
                        };

                        var actions = new PolymorphicAction<ActionBase>[] { action };
                        blockChain.MakeTransaction(privatekey, actions);
                    }
                    catch(Exception e)
                    {
                        var msg = $"Unexpected exception occurred during {typeof(ActionMutation)}: {e}";
                        context.Errors.Add(new ExecutionError(msg, e));
                        Log.Error(msg, e);
                        return false;
                    }

                    return true;
                });

                Field<NonNullGraphType<BooleanGraphType>>("hackAndSlash",
                arguments: new QueryArguments(
                    new QueryArgument<NonNullGraphType<StringGraphType>>
                    {
                        Name = "weeklyArenaAddress",
                    },
                    new QueryArgument<NonNullGraphType<StringGraphType>>
                    {
                        Name = "rankingArenaAddress",
                    }),
                resolve: context =>
                {
                    try
                    {
                        NineChroniclesNodeService service = context.Source;
                        PrivateKey privatekey = service.PrivateKey;
                        BlockChain<NineChroniclesActionType> blockChain = service.Swarm.BlockChain;
                        Address userAddress = privatekey.PublicKey.ToAddress();
                        Address avatarAddress = userAddress.Derive("avatar_0");
                        Address weeklyArenaAddress = new Address(context.GetArgument<string>("weeklyArenaAddress"));
                        Address rankingArenaAddress = new Address(context.GetArgument<string>("rankingArenaAddress"));

                        var action = new HackAndSlash
                        {
                            avatarAddress = avatarAddress,
                            worldId = 1,
                            stageId = 1,
                            WeeklyArenaAddress = weeklyArenaAddress,
                            RankingMapAddress = rankingArenaAddress,
                            costumes = new List<int>(),
                            equipments = new List<Guid>(),
                            foods = new List<Guid>(),
                        };

                        var actions = new PolymorphicAction<ActionBase>[] { action };
                        blockChain.MakeTransaction(privatekey, actions);
                    }
                    catch(Exception e)
                    {
                        var msg = $"Unexpected exception occurred during {typeof(ActionMutation)}: {e}";
                        context.Errors.Add(new ExecutionError(msg, e));
                        Log.Error(msg, e);
                        return false;
                    }

                    return true;
                });

<<<<<<< HEAD
            Field<NonNullGraphType<BooleanGraphType>>("itemEnhancement",
                arguments: new QueryArguments(
                    new QueryArgument<NonNullGraphType<StringGraphType>>
                    {
                        Name = "itemId",
                    },
                    new QueryArgument<NonNullGraphType<StringGraphType>>
                    {
                        Name = "materialIds",
=======
            Field<NonNullGraphType<BooleanGraphType>>("combinationEquipment",
                arguments: new QueryArguments(
                    new QueryArgument<NonNullGraphType<DecimalGraphType>>
                    {
                        Name = "recipeId",
                    },
                    new QueryArgument<NonNullGraphType<DecimalGraphType>>
                    {
                        Name = "slotIndex",
                    },
                    new QueryArgument<DecimalGraphType>
                    {
                        Name = "subRecipeId",
>>>>>>> efc13781
                    }),
                resolve: context =>
                {
                    try
                    {
                        NineChroniclesNodeService service = context.Source;
                        PrivateKey privatekey = service.PrivateKey;
                        BlockChain<NineChroniclesActionType> blockChain = service.Swarm.BlockChain;
                        Address userAddress = privatekey.PublicKey.ToAddress();
                        Address avatarAddress = userAddress.Derive("avatar_0");
<<<<<<< HEAD
                        Guid itemId = Guid.Parse(context.GetArgument<string>("itemId"));
                        Guid materialId = Guid.Parse(context.GetArgument<string>("materialIds"));

                        var action = new ItemEnhancement
                        {
                            avatarAddress = avatarAddress,
                            slotIndex = 0,
                            itemId = itemId,
                            materialIds = new[] { materialId }
=======
                        int recipeId = context.GetArgument<int>("recipeId");
                        int slotIndex = context.GetArgument<int>("slotIndex");
                        int? subRecipeId = context.GetArgument<int>("subRecipeId");

                        var action = new CombinationEquipment
                        {
                            AvatarAddress = avatarAddress,
                            RecipeId = recipeId,
                            SlotIndex = slotIndex,
                            SubRecipeId = subRecipeId
>>>>>>> efc13781
                        };

                        var actions = new PolymorphicAction<ActionBase>[] { action };
                        blockChain.MakeTransaction(privatekey, actions);
                    }
<<<<<<< HEAD
                    catch (Exception e)
=======
                    catch(Exception e)
>>>>>>> efc13781
                    {
                        var msg = $"Unexpected exception occurred during {typeof(ActionMutation)}: {e}";
                        context.Errors.Add(new ExecutionError(msg, e));
                        Log.Error(msg, e);
                        return false;
                    }

                    return true;
                });
        }
    }
}
<|MERGE_RESOLUTION|>--- conflicted
+++ resolved
@@ -1,66 +1,163 @@
-using GraphQL;
-using GraphQL.Types;
-using Libplanet;
-using Libplanet.Action;
-using Libplanet.Blockchain;
-using Libplanet.Crypto;
-using Nekoyume.Action;
-using Serilog;
-using System;
-using System.Collections.Generic;
-using NineChroniclesActionType = Libplanet.Action.PolymorphicAction<Nekoyume.Action.ActionBase>;
-
-namespace NineChronicles.Standalone.GraphTypes
-{
-    public class ActionMutation : ObjectGraphType<NineChroniclesNodeService>
-    {
-        public ActionMutation()
-        {
-            Field<NonNullGraphType<BooleanGraphType>>("createAvatar",
-                resolve: context =>
-                {
-                    try
-                    {
-                        NineChroniclesNodeService service = context.Source;
-                        PrivateKey privatekey = service.PrivateKey;
-                        BlockChain<NineChroniclesActionType> blockChain = service.Swarm.BlockChain;
-                        Address userAddress = privatekey.PublicKey.ToAddress();
-                        Address avatarAddress = userAddress.Derive("avatar_0");
-
-                        var action = new CreateAvatar
-                        {
-                            avatarAddress = avatarAddress,
-                            index = 0,
-                            hair = 0,
-                            lens = 0,
-                            ear = 0,
-                            tail = 0,
-                            name = "createbymutation",
-                        };
-
-                        var actions = new PolymorphicAction<ActionBase>[] { action };
-                        blockChain.MakeTransaction(privatekey, actions);
-                    }
-                    catch(Exception e)
-                    {
-                        var msg = $"Unexpected exception occurred during {typeof(ActionMutation)}: {e}";
-                        context.Errors.Add(new ExecutionError(msg, e));
-                        Log.Error(msg, e);
-                        return false;
-                    }
-
-                    return true;
+using GraphQL;
+using GraphQL.Types;
+using Libplanet;
+using Libplanet.Action;
+using Libplanet.Blockchain;
+using Libplanet.Crypto;
+using Nekoyume.Action;
+using Serilog;
+using System;
+using System.Collections.Generic;
+using NineChroniclesActionType = Libplanet.Action.PolymorphicAction<Nekoyume.Action.ActionBase>;
+
+namespace NineChronicles.Standalone.GraphTypes
+{
+    public class ActionMutation : ObjectGraphType<NineChroniclesNodeService>
+    {
+        public ActionMutation()
+        {
+            Field<NonNullGraphType<BooleanGraphType>>("createAvatar",
+                resolve: context =>
+                {
+                    try
+                    {
+                        NineChroniclesNodeService service = context.Source;
+                        PrivateKey privatekey = service.PrivateKey;
+                        BlockChain<NineChroniclesActionType> blockChain = service.Swarm.BlockChain;
+                        Address userAddress = privatekey.PublicKey.ToAddress();
+                        Address avatarAddress = userAddress.Derive("avatar_0");
+
+                        var action = new CreateAvatar
+                        {
+                            avatarAddress = avatarAddress,
+                            index = 0,
+                            hair = 0,
+                            lens = 0,
+                            ear = 0,
+                            tail = 0,
+                            name = "createbymutation",
+                        };
+
+                        var actions = new PolymorphicAction<ActionBase>[] { action };
+                        blockChain.MakeTransaction(privatekey, actions);
+                    }
+                    catch (Exception e)
+                    {
+                        var msg = $"Unexpected exception occurred during {typeof(ActionMutation)}: {e}";
+                        context.Errors.Add(new ExecutionError(msg, e));
+                        Log.Error(msg, e);
+                        return false;
+                    }
+
+                    return true;
                 });
 
-                Field<NonNullGraphType<BooleanGraphType>>("hackAndSlash",
+            Field<NonNullGraphType<BooleanGraphType>>("hackAndSlash",
+            arguments: new QueryArguments(
+                new QueryArgument<NonNullGraphType<StringGraphType>>
+                {
+                    Name = "weeklyArenaAddress",
+                },
+                new QueryArgument<NonNullGraphType<StringGraphType>>
+                {
+                    Name = "rankingArenaAddress",
+                }),
+            resolve: context =>
+            {
+                try
+                {
+                    NineChroniclesNodeService service = context.Source;
+                    PrivateKey privatekey = service.PrivateKey;
+                    BlockChain<NineChroniclesActionType> blockChain = service.Swarm.BlockChain;
+                    Address userAddress = privatekey.PublicKey.ToAddress();
+                    Address avatarAddress = userAddress.Derive("avatar_0");
+                    Address weeklyArenaAddress = new Address(context.GetArgument<string>("weeklyArenaAddress"));
+                    Address rankingArenaAddress = new Address(context.GetArgument<string>("rankingArenaAddress"));
+
+                    var action = new HackAndSlash
+                    {
+                        avatarAddress = avatarAddress,
+                        worldId = 1,
+                        stageId = 1,
+                        WeeklyArenaAddress = weeklyArenaAddress,
+                        RankingMapAddress = rankingArenaAddress,
+                        costumes = new List<int>(),
+                        equipments = new List<Guid>(),
+                        foods = new List<Guid>(),
+                    };
+
+                    var actions = new PolymorphicAction<ActionBase>[] { action };
+                    blockChain.MakeTransaction(privatekey, actions);
+                }
+                catch (Exception e)
+                {
+                    var msg = $"Unexpected exception occurred during {typeof(ActionMutation)}: {e}";
+                    context.Errors.Add(new ExecutionError(msg, e));
+                    Log.Error(msg, e);
+                    return false;
+                }
+
+                return true;
+            });
+
+            Field<NonNullGraphType<BooleanGraphType>>("combinationEquipment",
+                arguments: new QueryArguments(
+                    new QueryArgument<NonNullGraphType<DecimalGraphType>>
+                    {
+                        Name = "recipeId",
+                    },
+                    new QueryArgument<NonNullGraphType<DecimalGraphType>>
+                    {
+                        Name = "slotIndex",
+                    },
+                    new QueryArgument<DecimalGraphType>
+                    {
+                        Name = "subRecipeId",
+                    }),
+                resolve: context =>
+                {
+                    try
+                    {
+                        NineChroniclesNodeService service = context.Source;
+                        PrivateKey privatekey = service.PrivateKey;
+                        BlockChain<NineChroniclesActionType> blockChain = service.Swarm.BlockChain;
+                        Address userAddress = privatekey.PublicKey.ToAddress();
+                        Address avatarAddress = userAddress.Derive("avatar_0");
+                        int recipeId = context.GetArgument<int>("recipeId");
+                        int slotIndex = context.GetArgument<int>("slotIndex");
+                        int? subRecipeId = context.GetArgument<int>("subRecipeId");
+
+                        var action = new CombinationEquipment
+                        {
+                            AvatarAddress = avatarAddress,
+                            RecipeId = recipeId,
+                            SlotIndex = slotIndex,
+                            SubRecipeId = subRecipeId
+                        };
+
+                        var actions = new PolymorphicAction<ActionBase>[] { action };
+                        blockChain.MakeTransaction(privatekey, actions);
+                    }
+                    catch (Exception e)
+                    {
+                        var msg = $"Unexpected exception occurred during {typeof(ActionMutation)}: {e}";
+                        context.Errors.Add(new ExecutionError(msg, e));
+                        Log.Error(msg, e);
+                        return false;
+                    }
+
+                    return true;
+                });
+
+            Field<NonNullGraphType<BooleanGraphType>>("itemEnhancement",
                 arguments: new QueryArguments(
                     new QueryArgument<NonNullGraphType<StringGraphType>>
                     {
-                        Name = "weeklyArenaAddress",
+                        Name = "itemId",
                     },
                     new QueryArgument<NonNullGraphType<StringGraphType>>
                     {
-                        Name = "rankingArenaAddress",
+                        Name = "materialIds",
                     }),
                 resolve: context =>
                 {
@@ -71,71 +168,6 @@
                         BlockChain<NineChroniclesActionType> blockChain = service.Swarm.BlockChain;
                         Address userAddress = privatekey.PublicKey.ToAddress();
                         Address avatarAddress = userAddress.Derive("avatar_0");
-                        Address weeklyArenaAddress = new Address(context.GetArgument<string>("weeklyArenaAddress"));
-                        Address rankingArenaAddress = new Address(context.GetArgument<string>("rankingArenaAddress"));
-
-                        var action = new HackAndSlash
-                        {
-                            avatarAddress = avatarAddress,
-                            worldId = 1,
-                            stageId = 1,
-                            WeeklyArenaAddress = weeklyArenaAddress,
-                            RankingMapAddress = rankingArenaAddress,
-                            costumes = new List<int>(),
-                            equipments = new List<Guid>(),
-                            foods = new List<Guid>(),
-                        };
-
-                        var actions = new PolymorphicAction<ActionBase>[] { action };
-                        blockChain.MakeTransaction(privatekey, actions);
-                    }
-                    catch(Exception e)
-                    {
-                        var msg = $"Unexpected exception occurred during {typeof(ActionMutation)}: {e}";
-                        context.Errors.Add(new ExecutionError(msg, e));
-                        Log.Error(msg, e);
-                        return false;
-                    }
-
-                    return true;
-                });
-
-<<<<<<< HEAD
-            Field<NonNullGraphType<BooleanGraphType>>("itemEnhancement",
-                arguments: new QueryArguments(
-                    new QueryArgument<NonNullGraphType<StringGraphType>>
-                    {
-                        Name = "itemId",
-                    },
-                    new QueryArgument<NonNullGraphType<StringGraphType>>
-                    {
-                        Name = "materialIds",
-=======
-            Field<NonNullGraphType<BooleanGraphType>>("combinationEquipment",
-                arguments: new QueryArguments(
-                    new QueryArgument<NonNullGraphType<DecimalGraphType>>
-                    {
-                        Name = "recipeId",
-                    },
-                    new QueryArgument<NonNullGraphType<DecimalGraphType>>
-                    {
-                        Name = "slotIndex",
-                    },
-                    new QueryArgument<DecimalGraphType>
-                    {
-                        Name = "subRecipeId",
->>>>>>> efc13781
-                    }),
-                resolve: context =>
-                {
-                    try
-                    {
-                        NineChroniclesNodeService service = context.Source;
-                        PrivateKey privatekey = service.PrivateKey;
-                        BlockChain<NineChroniclesActionType> blockChain = service.Swarm.BlockChain;
-                        Address userAddress = privatekey.PublicKey.ToAddress();
-                        Address avatarAddress = userAddress.Derive("avatar_0");
-<<<<<<< HEAD
                         Guid itemId = Guid.Parse(context.GetArgument<string>("itemId"));
                         Guid materialId = Guid.Parse(context.GetArgument<string>("materialIds"));
 
@@ -145,28 +177,12 @@
                             slotIndex = 0,
                             itemId = itemId,
                             materialIds = new[] { materialId }
-=======
-                        int recipeId = context.GetArgument<int>("recipeId");
-                        int slotIndex = context.GetArgument<int>("slotIndex");
-                        int? subRecipeId = context.GetArgument<int>("subRecipeId");
-
-                        var action = new CombinationEquipment
-                        {
-                            AvatarAddress = avatarAddress,
-                            RecipeId = recipeId,
-                            SlotIndex = slotIndex,
-                            SubRecipeId = subRecipeId
->>>>>>> efc13781
                         };
 
                         var actions = new PolymorphicAction<ActionBase>[] { action };
                         blockChain.MakeTransaction(privatekey, actions);
                     }
-<<<<<<< HEAD
                     catch (Exception e)
-=======
-                    catch(Exception e)
->>>>>>> efc13781
                     {
                         var msg = $"Unexpected exception occurred during {typeof(ActionMutation)}: {e}";
                         context.Errors.Add(new ExecutionError(msg, e));
@@ -178,4 +194,4 @@
                 });
         }
     }
-}
+}