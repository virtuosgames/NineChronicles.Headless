--- conflicted
+++ resolved
@@ -86,19 +86,16 @@
                 Description = "The private key used for signing messages and to specify your node. " +
                               "If you leave this null, a randomly generated value will be used.")]
             string? swarmPrivateKeyString = null,
-<<<<<<< HEAD
             [Option("consensus-private-key",
                 Description = "The private key used for signing consensus messages. " +
                               "Cannot be null.")]
             string? consensusPrivateKeyString = null,
-=======
             [Option("workers", Description = "Number of workers to use in Swarm")]
             int workers = 5,
             [Option(Description = "Disable block mining.")]
             bool noMiner = false,
             [Option("miner-count", Description = "The number of miner task(thread).")]
             int minerCount = 1,
->>>>>>> 75312bd7
             [Option("miner-private-key",
                 Description = "The private key used for mining blocks. " +
                               "Must not be null if you want to turn on mining with libplanet-node.")]
@@ -163,25 +160,11 @@
             bool logActionRenders = false,
             [Option("network-type", Description = "Network type.")]
             NetworkType networkType = NetworkType.Main,
-<<<<<<< HEAD
             [Option(
                 "block-interval",
                 Description =
                     "The time interval between blocks. It's unit is milliseconds.  10000 (ms) by default.")]
             int blockInterval = 10000,
-            [Option(Description = "Log action renders besides block renders.  --rpc-server implies this.")]
-            bool logActionRenders = false,
-=======
-            [Option("dev", Description = "Flag to turn on the dev mode. false by default.")]
-            bool isDev = false,
-            [Option("dev.block-interval",
-                Description = "The time interval between blocks. It's unit is milliseconds. " +
-                              "Works only when dev mode is on.")]
-            int blockInterval = 10000,
-            [Option("dev.reorg-interval",
-                Description = "The size of reorg interval. Works only when dev mode is on.")]
-            int reorgInterval = 0,
->>>>>>> 75312bd7
             [Option(Description = "The Cognito identity for AWS CloudWatch logging.")]
             string? awsCognitoIdentity = null,
             [Option(Description = "The access key for AWS CloudWatch logging.")]
@@ -201,17 +184,10 @@
             [Option(Description = "A number of block size that determines how far behind the demand " +
                                   "the tip of the chain will publish `NodeException` to GraphQL subscriptions.")]
             int demandBuffer = 1150,
-<<<<<<< HEAD
             [Option("consensus-peer",
                 Description = "A list of peers that joining the block consensus.")]
             string[]? consensusPeerStrings = null,
-            [Option(Description ="Run node without preloading.")]
-=======
-            [Option("static-peer",
-                Description = "A list of peers that the node will continue to maintain.")]
-            string[]? staticPeerStrings = null,
             [Option(Description = "Run node without preloading.")]
->>>>>>> 75312bd7
             bool skipPreload = false,
             [Option(Description = "Minimum number of peers to broadcast message.")]
             int minimumBroadcastTarget = 10,
