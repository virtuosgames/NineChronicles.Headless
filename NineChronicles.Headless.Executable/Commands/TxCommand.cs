using System;
using System.Collections.Generic;
using System.Globalization;
using System.IO;
using System.Linq;
using Bencodex;
using Bencodex.Types;
using Cocona;
using CsvHelper;
using Libplanet;
using Libplanet.Action;
using Libplanet.Assets;
using Libplanet.Blocks;
using Libplanet.Crypto;
using Libplanet.Tx;
using Nekoyume.Action;
using Nekoyume.Action.Factory;
using Nekoyume.Model;
using Nekoyume.Model.State;
using Nekoyume.TableData;
using NineChronicles.Headless.Executable.IO;
using NCAction = Libplanet.Action.PolymorphicAction<Nekoyume.Action.ActionBase>;

namespace NineChronicles.Headless.Executable.Commands
{
    public class TxCommand : CoconaLiteConsoleAppBase
    {
        private static readonly Codec _codec = new Codec();
        private readonly IConsole _console;

        public TxCommand(IConsole console)
        {
            _console = console;
        }

        [Command(Description = "Create new transaction with given actions and dump it.")]
        public void Sign(
            [Argument("PRIVATE-KEY", Description = "A hex-encoded private key for signing.")]
            string privateKey,
            [Argument("NONCE", Description = "A nonce for new transaction.")]
            long nonce,
            [Argument("GENESIS-HASH", Description = "A hex-encoded genesis block hash.")]
            string genesisHash,
            [Argument("TIMESTAMP", Description = "A datetime for new transaction.")]
            string timestamp,
            [Option("action", new[] { 'a' }, Description = "A path of the file contained base64 encoded actions.")]
            string[] actions,
            [Option("bytes", new[] { 'b' },
                Description = "Print raw bytes instead of base64.  No trailing LF appended.")]
            bool bytes = false
        )
        {
            List<NCAction> parsedActions = actions.Select(a =>
            {
                if (File.Exists(a))
                {
                    a = File.ReadAllText(a);
                }

                var decoded = (List)_codec.Decode(Convert.FromBase64String(a));
                string type = (Text)decoded[0];
                Dictionary plainValue = (Dictionary)decoded[1];

                ActionBase action = type switch
                {
                    nameof(ActivateAccount) => new ActivateAccount(),
                    nameof(MonsterCollect) => new MonsterCollect(),
                    nameof(ClaimMonsterCollectionReward) => new ClaimMonsterCollectionReward(),
                    nameof(Stake) => new Stake(),
<<<<<<< HEAD
                    "ClaimStakeReward" => (ActionBase)ClaimStakeRewardFactory.CreateByBlockIndex(0, new Address()),
=======
                    // FIXME: This `ClaimStakeReward` cases need to reduce to one case.
                    nameof(ClaimStakeReward1) => new ClaimStakeReward1(),
                    nameof(ClaimStakeReward) => new ClaimStakeReward(),
                    nameof(ClaimStakeReward3) => new ClaimStakeReward3(),
>>>>>>> a26ef911
                    nameof(TransferAsset) => new TransferAsset(),
                    nameof(MigrateMonsterCollection) => new MigrateMonsterCollection(),
                    _ => throw new CommandExitedException($"Unsupported action type was passed '{type}'", 128)
                };
                action.LoadPlainValue(plainValue);

                return (NCAction)action;
            }).ToList();

            Transaction<NCAction> tx = Transaction<NCAction>.Create(
                nonce: nonce,
                privateKey: new PrivateKey(ByteUtil.ParseHex(privateKey)),
                genesisHash: BlockHash.FromString(genesisHash),
                timestamp: DateTimeOffset.Parse(timestamp),
                customActions: parsedActions
            );
            byte[] raw = tx.Serialize(true);

            if (bytes)
            {
                _console.Out.WriteLine(raw);
            }
            else
            {
                _console.Out.WriteLine(Convert.ToBase64String(raw));
            }
        }

        public void TransferAsset(
            [Argument("SENDER", Description = "An address of sender.")]
            string sender,
            [Argument("RECIPIENT", Description = "An address of recipient.")]
            string recipient,
            [Argument("AMOUNT", Description = "An amount of gold to transfer.")]
            int goldAmount,
            [Argument("GENESIS-BLOCK", Description = "A genesis block containing InitializeStates.")]
            string genesisBlock
        )
        {
            byte[] genesisBytes = File.ReadAllBytes(genesisBlock);
            var genesisDict = (Bencodex.Types.Dictionary)_codec.Decode(genesisBytes);
            IReadOnlyList<Transaction<NCAction>> genesisTxs =
                BlockMarshaler.UnmarshalBlockTransactions<NCAction>(genesisDict);
            var initStates = (InitializeStates)genesisTxs.Single().CustomActions!.Single().InnerAction;
            Currency currency = new GoldCurrencyState(initStates.GoldCurrency).Currency;

            var action = new TransferAsset(
                new Address(sender),
                new Address(recipient),
                currency * goldAmount
            );

            var bencoded = new List(
                (Text)nameof(TransferAsset),
                action.PlainValue
            );

            byte[] raw = _codec.Encode(bencoded);
            _console.Out.Write(ByteUtil.Hex(raw));
        }

        [Command(Description = "Create PatchTable action and dump it.")]
        public void PatchTable(
            [Argument("TABLE-PATH", Description = "A table file path for patch.")]
            string tablePath
        )
        {
            var tableName = Path.GetFileName(tablePath);
            if (tableName.EndsWith(".csv"))
            {
                tableName = tableName.Split(".csv")[0];
            }

            _console.Error.Write("----------------\n");
            _console.Error.Write(tableName);
            _console.Error.Write("\n----------------\n");
            var tableCsv = File.ReadAllText(tablePath);
            _console.Error.Write(tableCsv);

            var type = typeof(ISheet).Assembly
                .GetTypes()
                .First(type => type.Namespace is { } @namespace &&
                               @namespace.StartsWith($"{nameof(Nekoyume)}.{nameof(Nekoyume.TableData)}") &&
                               !type.IsAbstract &&
                               typeof(ISheet).IsAssignableFrom(type) &&
                               type.Name == tableName);
            var sheet = (ISheet)Activator.CreateInstance(type)!;
            sheet.Set(tableCsv);

            var action = new PatchTableSheet
            {
                TableName = tableName,
                TableCsv = tableCsv
            };

            var bencoded = new List(
                (Text)nameof(PatchTableSheet),
                action.PlainValue
            );

            byte[] raw = _codec.Encode(bencoded);
            _console.Out.WriteLine(ByteUtil.Hex(raw));
        }

        [Command(Description = "Create MigrationLegacyShop action and dump it.")]
        public void MigrationLegacyShop()
        {
            var action = new MigrationLegacyShop();

            var bencoded = new List(
                (Text)nameof(Nekoyume.Action.MigrationLegacyShop),
                action.PlainValue
            );

            byte[] raw = _codec.Encode(bencoded);
            _console.Out.WriteLine(ByteUtil.Hex(raw));
        }

        [Command(Description = "Create MigrationActivatedAccountsState action and dump it.")]
        public void MigrationActivatedAccountsState()
        {
            var action = new MigrationActivatedAccountsState();
            var bencoded = new List(
                (Text)nameof(Nekoyume.Action.MigrationActivatedAccountsState),
                action.PlainValue
            );

            byte[] raw = _codec.Encode(bencoded);
            _console.Out.WriteLine(ByteUtil.Hex(raw));
        }

        [Command(Description = "Create MigrationAvatarState action and dump it.")]
        public void MigrationAvatarState(
            [Argument("directory-path", Description = "path of the directory contained hex-encoded avatar states.")]
            string directoryPath,
            [Argument("output-path", Description = "path of the output file dumped action.")]
            string outputPath
        )
        {
            var files = Directory.GetFiles(directoryPath, "*", SearchOption.AllDirectories);
            var avatarStates = files.Select(a =>
            {
                var raw = File.ReadAllText(a);
                return (Dictionary)_codec.Decode(ByteUtil.ParseHex(raw));
            }).ToList();
            var action = new MigrationAvatarState()
            {
                avatarStates = avatarStates
            };

            var encoded = new List(
                (Text)nameof(Nekoyume.Action.MigrationAvatarState),
                action.PlainValue
            );

            byte[] raw = _codec.Encode(encoded);
            File.WriteAllText(outputPath, ByteUtil.Hex(raw));
        }

        [Command(Description = "Create AddRedeemCode action and dump it.")]
        public void AddRedeemCode(
            [Argument("TABLE-PATH", Description = "A table file path for RedeemCodeListSheet")]
            string tablePath
        )
        {
            var tableCsv = File.ReadAllText(tablePath);
            var action = new AddRedeemCode
            {
                redeemCsv = tableCsv
            };
            var encoded = new List(
                (Text)nameof(Nekoyume.Action.AddRedeemCode),
                action.PlainValue
            );
            byte[] raw = _codec.Encode(encoded);
            _console.Out.WriteLine(ByteUtil.Hex(raw));
        }

        [Command(Description = "Create CreatePendingActivations action and dump it.")]
        public void CreatePendingActivations(
            [Argument("CSV-PATH", Description = "A csv file path for CreatePendingActivations")]
            string csvPath
        )
        {
            var RecordType = new
            {
                EncodedActivationKey = string.Empty,
                NonceHex = string.Empty,
            };
            using var reader = new StreamReader(csvPath);
            using var csv = new CsvReader(reader, CultureInfo.InvariantCulture);
            var activations =
                csv.GetRecords(RecordType)
                    .Select(r => new PendingActivationState(
                        ByteUtil.ParseHex(r.NonceHex),
                        ActivationKey.Decode(r.EncodedActivationKey).PrivateKey.PublicKey)
                    )
                    .ToList();
            var action = new CreatePendingActivations(activations);
            var encoded = new List(
                new IValue[]
                {
                    (Text)nameof(Nekoyume.Action.CreatePendingActivations),
                    action.PlainValue
                }
            );
            byte[] raw = _codec.Encode(encoded);
            _console.Out.WriteLine(ByteUtil.Hex(raw));
        }

        [Command(Description = "Create RenewAdminState action and dump it.")]
        public void RenewAdminState(
            [Argument("NEW-VALID-UNTIL")] long newValidUntil
        )
        {
            RenewAdminState action = new RenewAdminState(newValidUntil);
            var encoded = new List(
                (Text)nameof(Nekoyume.Action.RenewAdminState),
                action.PlainValue
            );
            byte[] raw = _codec.Encode(encoded);
            _console.Out.WriteLine(ByteUtil.Hex(raw));
        }

        [Command(Description = "Create ActvationKey-nonce pairs and dump them as csv")]
        public void CreateActivationKeys(
            [Argument("COUNT", Description = "An amount of pairs")]
            int count
        )
        {
            var rng = new Random();
            var nonce = new byte[4];
            _console.Out.WriteLine("EncodedActivationKey,NonceHex");
            foreach (int i in Enumerable.Range(0, count))
            {
                PrivateKey key;
                while (true)
                {
                    key = new PrivateKey();
                    if (key.ToByteArray().Length == 32)
                    {
                        break;
                    }
                }

                rng.NextBytes(nonce);
                var (ak, _) = ActivationKey.Create(key, nonce);
                _console.Out.WriteLine($"{ak.Encode()},{ByteUtil.Hex(nonce)}");
            }
        }
    }
}<|MERGE_RESOLUTION|>--- conflicted
+++ resolved
@@ -67,14 +67,10 @@
                     nameof(MonsterCollect) => new MonsterCollect(),
                     nameof(ClaimMonsterCollectionReward) => new ClaimMonsterCollectionReward(),
                     nameof(Stake) => new Stake(),
-<<<<<<< HEAD
-                    "ClaimStakeReward" => (ActionBase)ClaimStakeRewardFactory.CreateByBlockIndex(0, new Address()),
-=======
                     // FIXME: This `ClaimStakeReward` cases need to reduce to one case.
                     nameof(ClaimStakeReward1) => new ClaimStakeReward1(),
                     nameof(ClaimStakeReward) => new ClaimStakeReward(),
                     nameof(ClaimStakeReward3) => new ClaimStakeReward3(),
->>>>>>> a26ef911
                     nameof(TransferAsset) => new TransferAsset(),
                     nameof(MigrateMonsterCollection) => new MigrateMonsterCollection(),
                     _ => throw new CommandExitedException($"Unsupported action type was passed '{type}'", 128)
