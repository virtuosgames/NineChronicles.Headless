using System;
using System.Collections.Generic;
using System.Collections.Immutable;
using System.IO;
using System.Linq;
using System.Net;
using System.Threading;
using System.Threading.Tasks;
using Libplanet.Action;
using Libplanet.Blockchain;
using Libplanet.Blockchain.Policies;
using Libplanet.Blockchain.Renderers;
using Libplanet.Blocks;
using Libplanet.Crypto;
using Libplanet.Net;
using Libplanet.Net.Protocols;
using Libplanet.RocksDBStore;
using Libplanet.Store;
using Libplanet.Store.Trie;
using Microsoft.Extensions.Hosting;
using NineChronicles.RPC.Shared.Exceptions;
using Nito.AsyncEx;
using Serilog;
using Serilog.Events;

namespace Libplanet.Headless.Hosting
{
    public class LibplanetNodeService<T> : BackgroundService, IDisposable
        where T : IAction, new()
    {
        public readonly IStore Store;

        public readonly IStateStore StateStore;

        public readonly BlockChain<T> BlockChain;

        public readonly Swarm<T> Swarm;

        public readonly LibplanetNodeServiceProperties<T> Properties;
        
        public AsyncManualResetEvent BootstrapEnded { get; }

        public AsyncManualResetEvent PreloadEnded { get; }

        private Func<BlockChain<T>, Swarm<T>, PrivateKey, CancellationToken, Task> _minerLoopAction;

        private readonly bool _ignorePreloadFailure;

        private Action<RPCException, string> _exceptionHandlerAction;

        private Action<bool> _preloadStatusHandlerAction;

        protected Progress<PreloadState> PreloadProgress;

        protected bool IgnoreBootstrapFailure;

        protected CancellationToken SwarmCancellationToken;

        protected CancellationTokenSource MiningCancellationTokenSource;

        private bool _stopRequested = false;

        protected static readonly TimeSpan PingSeedTimeout = TimeSpan.FromSeconds(5);

        protected static readonly TimeSpan FindNeighborsTimeout = TimeSpan.FromSeconds(5);

        protected static readonly TimeSpan BootstrapInterval = TimeSpan.FromMinutes(5);

        protected static readonly TimeSpan CheckPeerTableInterval = TimeSpan.FromSeconds(10);

        private List<Guid> _obsoletedChainIds;

        public LibplanetNodeService(
            LibplanetNodeServiceProperties<T> properties,
            IBlockPolicy<T> blockPolicy,
            IStagePolicy<T> stagePolicy,
            IEnumerable<IRenderer<T>> renderers,
            Func<BlockChain<T>, Swarm<T>, PrivateKey, CancellationToken, Task> minerLoopAction,
            Progress<PreloadState> preloadProgress,
            Action<RPCException, string> exceptionHandlerAction,
            Action<bool> preloadStatusHandlerAction, 
            bool ignoreBootstrapFailure = false,
            bool ignorePreloadFailure = false
        )
        {
            if (blockPolicy is null)
            {
                throw new ArgumentNullException(nameof(blockPolicy));
            }

            Properties = properties;

            var genesisBlock = LoadGenesisBlock(properties);

            var iceServers = Properties.IceServers;

            (Store, StateStore) = LoadStore(
                Properties.StorePath,
                Properties.StoreType,
                Properties.StoreStatesCacheSize);

            var pendingTxs = Store.IterateStagedTransactionIds()
                .ToImmutableHashSet();
            Store.UnstageTransactionIds(pendingTxs);
            Log.Debug("Pending txs unstaged. [{PendingCount}]", pendingTxs.Count);

            var chainIds = Store.ListChainIds().ToList();
            Log.Debug($"Number of chain ids: {chainIds.Count()}");

            if (Properties.Confirmations > 0)
            {
                IComparer<BlockPerception> comparer = blockPolicy.CanonicalChainComparer;
                renderers = renderers.Select(r => r is IActionRenderer<T> ar
                    ? new DelayedActionRenderer<T>(ar, comparer, Store, Properties.Confirmations, 50)
                    : new DelayedRenderer<T>(r, comparer, Store, Properties.Confirmations)
                );

                // Log the outmost (before delayed) events as well as
                // the innermost (after delayed) events:
                ILogger logger = Log.ForContext("SubLevel", " RAW-RENDER-EVENT");
                renderers = renderers.Select(r => r is IActionRenderer<T> ar
                    ? new LoggedActionRenderer<T>(ar, logger, LogEventLevel.Debug)
                    : new LoggedRenderer<T>(r, logger, LogEventLevel.Debug)
                );
            }

            BlockChain = new BlockChain<T>(
                policy: blockPolicy,
                store: Store,
                stagePolicy: stagePolicy,
                stateStore: StateStore,
                genesisBlock: genesisBlock,
                renderers: renderers
            );

            _obsoletedChainIds = chainIds.Where(chainId => chainId != BlockChain.Id).ToList();

            _minerLoopAction = minerLoopAction;
            _exceptionHandlerAction = exceptionHandlerAction;
            _preloadStatusHandlerAction = preloadStatusHandlerAction;
            IEnumerable<IceServer> shuffledIceServers = null;
            if (!(iceServers is null))
            {
                var rand = new Random();
                shuffledIceServers = iceServers.OrderBy(x => rand.Next());
            }

            Swarm = new Swarm<T>(
                BlockChain,
                Properties.SwarmPrivateKey,
                Properties.AppProtocolVersion,
                trustedAppProtocolVersionSigners: Properties.TrustedAppProtocolVersionSigners,
                host: Properties.Host,
                listenPort: Properties.Port,
                iceServers: shuffledIceServers,
                workers: Properties.Workers,
                differentAppProtocolVersionEncountered: Properties.DifferentAppProtocolVersionEncountered,
                options: new SwarmOptions
                {
                    MaxTimeout = TimeSpan.FromSeconds(10),
                    BlockHashRecvTimeout = TimeSpan.FromSeconds(10),
<<<<<<< HEAD
                    BlockRecvTimeout = TimeSpan.FromSeconds(1),
                    BranchpointThreshold = 50,
=======
>>>>>>> c5ce75fd
                    StaticPeers = Properties.StaticPeers,
                }
            );

            PreloadEnded = new AsyncManualResetEvent();
            BootstrapEnded = new AsyncManualResetEvent();

            PreloadProgress = preloadProgress;
            IgnoreBootstrapFailure = ignoreBootstrapFailure;
            _ignorePreloadFailure = ignorePreloadFailure;
        }

        protected override Task ExecuteAsync(CancellationToken cancellationToken)
            => Task.Run(async () =>
            {   
                Log.Debug("Trying to delete {count} obsoleted chains...", _obsoletedChainIds.Count());
                _ = Task.Run(() =>
                {
                    foreach (Guid chainId in _obsoletedChainIds)
                    {
                        Store.DeleteChainId(chainId);
                        Log.Debug("Obsoleted chain[{chainId}] has been deleted.", chainId);
                    }
                });
                if (!cancellationToken.IsCancellationRequested && !_stopRequested)
                {
                    var tasks = new List<Task>
                    {
                        StartSwarm(Properties.Preload, cancellationToken),
                        CheckMessage(Properties.MessageTimeout, cancellationToken),
                        CheckTip(Properties.TipTimeout, cancellationToken)
                    };
                    if (Properties.Peers.Any())
                    {
                        tasks.Add(CheckDemand(Properties.DemandBuffer, cancellationToken));
                        tasks.Add(CheckPeerTable(cancellationToken));
                    }

                    await await Task.WhenAny(tasks);
                }
            });

        // 이 privateKey는 swarm에서 사용하는 privateKey와 다를 수 있습니다.
        public virtual void StartMining(PrivateKey privateKey)
        {
            if (BlockChain is null)
            {
                throw new InvalidOperationException(
                    $"An exception occurred during {nameof(StartMining)}(). " +
                    $"{nameof(BlockChain)} is null.");
            }

            if (Swarm is null)
            {
                throw new InvalidOperationException(
                    $"An exception occurred during {nameof(StartMining)}(). " +
                    $"{nameof(Swarm)} is null.");
            }

            if (privateKey is null)
            {
                throw new InvalidOperationException(
                    $"An exception occurred during {nameof(StartMining)}(). " +
                    $"{nameof(privateKey)} is null.");
            }

            MiningCancellationTokenSource =
                CancellationTokenSource.CreateLinkedTokenSource(SwarmCancellationToken);
            Task.Run(
                () => _minerLoopAction(BlockChain, Swarm, privateKey, MiningCancellationTokenSource.Token),
                MiningCancellationTokenSource.Token);
        }

        public void StopMining()
        {
            MiningCancellationTokenSource?.Cancel();
        }

        public async Task<bool> CheckPeer(string addr)
        {
            var address = new Address(addr);
            var boundPeer = await Swarm.FindSpecificPeerAsync(
                address, -1, cancellationToken: SwarmCancellationToken);
            return !(boundPeer is null);
        }

        public override Task StopAsync(CancellationToken cancellationToken)
        {
            _stopRequested = true;
            StopMining();
            return Swarm.StopAsync(cancellationToken);
        }

        protected (IStore, IStateStore) LoadStore(string path, string type, int statesCacheSize)
        {
            IStore store = null;
            if (type == "rocksdb")
            {
                try
                {
                    store = new RocksDBStore.RocksDBStore(
                        path,
                        maxTotalWalSize: 16 * 1024 * 1024,
                        maxLogFileSize: 16 * 1024 * 1024,
                        keepLogFileNum: 1
                    );
                    Log.Debug("RocksDB is initialized.");
                }
                catch (TypeInitializationException e)
                {
                    Log.Error("RocksDB is not available. DefaultStore will be used. {0}", e);
                }
            }
            else if (type == "monorocksdb")
            {
                try
                {
                    store = new RocksDBStore.MonoRocksDBStore(
                        path,
                        maxTotalWalSize: 16 * 1024 * 1024,
                        maxLogFileSize: 16 * 1024 * 1024,
                        keepLogFileNum: 1
                    );
                    Log.Debug("MonoRocksDB is initialized.");
                }
                catch (TypeInitializationException e)
                {
                    Log.Error("MonoRocksDB is not available. DefaultStore will be used. {0}", e);
                }
            }
            else
            {
                var message = type is null
                    ? "Storage Type is not specified"
                    : $"Storage Type {type} is not supported";
                Log.Debug($"{message}. DefaultStore will be used.");
            }

            store ??= new DefaultStore(path, flush: false);
            store = new ReducedStore(store);

            IKeyValueStore stateKeyValueStore = new RocksDBKeyValueStore(Path.Combine(path, "states")),
                stateHashKeyValueStore = new RocksDBKeyValueStore(Path.Combine(path, "state_hashes"));
            IStateStore stateStore = new TrieStateStore(stateKeyValueStore, stateHashKeyValueStore);
            return (store, stateStore);
        }

        private async Task StartSwarm(bool preload, CancellationToken cancellationToken)
        {
            var peers = Properties.Peers.ToImmutableArray();

            Task BootstrapSwarmAsync(int depth)
                => Swarm.BootstrapAsync(
                    peers,
                    pingSeedTimeout: PingSeedTimeout,
                    findNeighborsTimeout: FindNeighborsTimeout,
                    depth: depth,
                    cancellationToken: cancellationToken
                );

            // We assume the first phase of preloading is BlockHashDownloadState...
            ((IProgress<PreloadState>)PreloadProgress)?.Report(new BlockHashDownloadState());

            if (peers.Any())
            {
                try
                {
                    // FIXME: It's safe to increase depth.
                    await BootstrapSwarmAsync(1);
                    BootstrapEnded.Set();
                }
                catch (PeerDiscoveryException e)
                {
                    Log.Error(e, "Bootstrap failed: {Exception}", e);

                    if (!IgnoreBootstrapFailure)
                    {
                        throw;
                    }
                }

                if (preload)
                {
                    _preloadStatusHandlerAction(true);
                    try
                    {
                        await Swarm.PreloadAsync(
                            TimeSpan.FromSeconds(5),
                            PreloadProgress,
                            cancellationToken: cancellationToken
                        );
                    }
                    catch (AggregateException e)
                    {
                        Log.Error(e, "{Message}", e.Message);
                        if (!_ignorePreloadFailure)
                        {
                            throw;
                        }
                    }
                    catch (Exception e)
                    {
                        Log.Error(
                            e,
                            $"An unexpected exception occurred during {nameof(Swarm.PreloadAsync)}: {{Message}}",
                            e.Message
                        );
                        if (!_ignorePreloadFailure)
                        {
                            throw;
                        }
                    }

                    PreloadEnded.Set();
                    _preloadStatusHandlerAction(false);
                }
            }
            else if (preload)
            {
                _preloadStatusHandlerAction(true);
                BootstrapEnded.Set();
                PreloadEnded.Set();
                _preloadStatusHandlerAction(false);
            }

            async Task ReconnectToSeedPeers(CancellationToken token)
            {
                while (!token.IsCancellationRequested)
                {
                    await Task.Delay(BootstrapInterval, token);
                    await BootstrapSwarmAsync(0).ContinueWith(t =>
                    {
                        if (t.IsFaulted)
                        {
                            Log.Information(t.Exception, "Periodic bootstrap failed.");
                        }
                    }, token);

                    token.ThrowIfCancellationRequested();
                }
            }

            SwarmCancellationToken = cancellationToken;

            try
            {
                if (peers.Any())
                {
                    await await Task.WhenAny(
                        Swarm.StartAsync(
                            cancellationToken: cancellationToken,
                            millisecondsBroadcastTxInterval: 15000
                        ),
                        ReconnectToSeedPeers(cancellationToken)
                    );
                }
                else
                {
                    await Swarm.StartAsync(
                        cancellationToken: cancellationToken,
                        millisecondsBroadcastTxInterval: 15000);
                }
            }
            catch (Exception e)
            {
                Log.Error(e, "Unexpected exception occurred during Swarm.StartAsync(). {e}", e);
            }
        }

        protected async Task CheckMessage(TimeSpan messageTimeout, CancellationToken cancellationToken = default)
        {
            while (!cancellationToken.IsCancellationRequested)
            {
                await Task.Delay(BootstrapInterval, cancellationToken);
                if (Swarm.LastMessageTimestamp + messageTimeout < DateTimeOffset.UtcNow)
                {
                    var message =
                        $"No messages have been received since {Swarm.LastMessageTimestamp}.";
                        
                    Log.Error(message);
                    Properties.NodeExceptionOccurred(NodeExceptionType.MessageNotReceived, message);
                    _stopRequested = true;
                    break;
                }

                cancellationToken.ThrowIfCancellationRequested();
            }
        }

        // FIXME: Can fixed by just restarting Swarm only (i.e. CheckMessage)
        private async Task CheckTip(TimeSpan tipTimeout, CancellationToken cancellationToken = default)
        {
            var lastTipChanged = DateTimeOffset.Now;
            var lastTip = BlockChain.Tip;
            while (!cancellationToken.IsCancellationRequested)
            {
                await Task.Delay(TimeSpan.FromSeconds(5), cancellationToken);
                if (!Swarm.Running)
                {
                    continue;
                }
                
                if (lastTip != BlockChain.Tip)
                {
                    lastTip = BlockChain.Tip;
                    lastTipChanged = DateTimeOffset.Now;
                }
                
                if (lastTipChanged + tipTimeout < DateTimeOffset.Now)
                {
                    var message =
                        $"Chain's tip is stale. (index: {BlockChain.Tip?.Index}, " +
                        $"hash: {BlockChain.Tip?.Hash}, timeout: {tipTimeout})";
                    Log.Error(message);
                    Properties.NodeExceptionOccurred(NodeExceptionType.TipNotChange, message);
                    _stopRequested = true;
                    break;
                }

                cancellationToken.ThrowIfCancellationRequested();
            }
        }

        private async Task CheckDemand(int demandBuffer, CancellationToken cancellationToken = default)
        {
            while (!cancellationToken.IsCancellationRequested)
            {
                await Task.Delay(TimeSpan.FromSeconds(5), cancellationToken);
                if (!Swarm.Running)
                {
                    continue;
                }
                
                if ((Swarm.BlockDemand?.Header.Index ?? 0) > (BlockChain.Tip?.Index ?? 0) + demandBuffer)
                {
                    var message =
                        $"Chain's tip is too low. (demand: {Swarm.BlockDemand?.Header.Index}, " +
                        $"actual: {BlockChain.Tip?.Index}, buffer: {demandBuffer})";
                    Log.Error(message);
                    Properties.NodeExceptionOccurred(NodeExceptionType.DemandTooHigh, message);
                    _stopRequested = true;
                    break;
                }

                cancellationToken.ThrowIfCancellationRequested();
            }
        }

        // FIXME: Can fixed by just restarting Swarm only (i.e. CheckMessage)
        protected async Task CheckPeerTable(CancellationToken cancellationToken = default)
        {
            const int grace = 3;
            var count = 0;
            while (!cancellationToken.IsCancellationRequested)
            {
                await Task.Delay(CheckPeerTableInterval, cancellationToken);
                if (!Swarm.Peers.Any())
                {
                    if (grace == count)
                    {
                        var message = "No any peers are connected even seed peers were given. " +
                                     $"(grace: {grace}";
                        Log.Error(message);
                        // _exceptionHandlerAction(RPCException.NetworkException, message);
                        Properties.NodeExceptionOccurred(NodeExceptionType.NoAnyPeer, message);
                        _stopRequested = true;
                        break;
                    }

                    count++;
                }
                else
                {
                    count = 0;
                }

                cancellationToken.ThrowIfCancellationRequested();
            }
        }

        protected Block<T> LoadGenesisBlock(LibplanetNodeServiceProperties<T> properties)
        {
            if (!(properties.GenesisBlock is null))
            {
                return properties.GenesisBlock;
            }
            else if (!string.IsNullOrEmpty(properties.GenesisBlockPath))
            {
                byte[] rawBlock;
                if (File.Exists(Path.GetFullPath(properties.GenesisBlockPath)))
                {
                    rawBlock = File.ReadAllBytes(Path.GetFullPath(properties.GenesisBlockPath));
                }
                else
                {
                    var uri = new Uri(properties.GenesisBlockPath);
                    using var client = new WebClient();
                    rawBlock = client.DownloadData(uri);
                }
                return Block<T>.Deserialize(rawBlock);
            }
            else
            {
                throw new ArgumentException(
                    $"At least, one of {nameof(LibplanetNodeServiceProperties<T>.GenesisBlock)} or {nameof(LibplanetNodeServiceProperties<T>.GenesisBlockPath)} must be set.");
            }
        }

        public override void Dispose()
        {
            Log.Debug($"Disposing {nameof(LibplanetNodeService<T>)}...");

            Swarm?.Dispose();
            Log.Debug("Swarm disposed.");

            (Store as IDisposable)?.Dispose();
            Log.Debug("Store disposed.");
        }
    }
}<|MERGE_RESOLUTION|>--- conflicted
+++ resolved
@@ -37,7 +37,7 @@
         public readonly Swarm<T> Swarm;
 
         public readonly LibplanetNodeServiceProperties<T> Properties;
-        
+
         public AsyncManualResetEvent BootstrapEnded { get; }
 
         public AsyncManualResetEvent PreloadEnded { get; }
@@ -78,7 +78,7 @@
             Func<BlockChain<T>, Swarm<T>, PrivateKey, CancellationToken, Task> minerLoopAction,
             Progress<PreloadState> preloadProgress,
             Action<RPCException, string> exceptionHandlerAction,
-            Action<bool> preloadStatusHandlerAction, 
+            Action<bool> preloadStatusHandlerAction,
             bool ignoreBootstrapFailure = false,
             bool ignorePreloadFailure = false
         )
@@ -159,11 +159,8 @@
                 {
                     MaxTimeout = TimeSpan.FromSeconds(10),
                     BlockHashRecvTimeout = TimeSpan.FromSeconds(10),
-<<<<<<< HEAD
                     BlockRecvTimeout = TimeSpan.FromSeconds(1),
                     BranchpointThreshold = 50,
-=======
->>>>>>> c5ce75fd
                     StaticPeers = Properties.StaticPeers,
                 }
             );
@@ -178,7 +175,7 @@
 
         protected override Task ExecuteAsync(CancellationToken cancellationToken)
             => Task.Run(async () =>
-            {   
+            {
                 Log.Debug("Trying to delete {count} obsoleted chains...", _obsoletedChainIds.Count());
                 _ = Task.Run(() =>
                 {
@@ -442,7 +439,7 @@
                 {
                     var message =
                         $"No messages have been received since {Swarm.LastMessageTimestamp}.";
-                        
+
                     Log.Error(message);
                     Properties.NodeExceptionOccurred(NodeExceptionType.MessageNotReceived, message);
                     _stopRequested = true;
@@ -465,13 +462,13 @@
                 {
                     continue;
                 }
-                
+
                 if (lastTip != BlockChain.Tip)
                 {
                     lastTip = BlockChain.Tip;
                     lastTipChanged = DateTimeOffset.Now;
                 }
-                
+
                 if (lastTipChanged + tipTimeout < DateTimeOffset.Now)
                 {
                     var message =
@@ -496,7 +493,7 @@
                 {
                     continue;
                 }
-                
+
                 if ((Swarm.BlockDemand?.Header.Index ?? 0) > (BlockChain.Tip?.Index ?? 0) + demandBuffer)
                 {
                     var message =
