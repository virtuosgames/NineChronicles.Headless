--- conflicted
+++ resolved
@@ -797,11 +797,7 @@
                 ActivationKey.Create(privateKey, nonce);
             NCAction action = new CreatePendingActivation(pendingActivation);
             BlockChain.MakeTransaction(AdminPrivateKey, new[] { action });
-<<<<<<< HEAD
-            await BlockChain.MineBlock(AdminAddress);
-=======
             await BlockChain.MineBlock(AdminPrivateKey);
->>>>>>> 3a5b930a
             var encodedActivationKey = activationKey.Encode();
             var actionCommand = new ActionCommand(new StandardConsole());
             var filePath = Path.Combine(Path.GetTempPath(), Path.GetTempFileName());
@@ -814,11 +810,7 @@
             output = output.Trim();
             var queryResult = await ExecuteQueryAsync(
                 $"mutation {{ stageTx(payload: \"{output}\") }}");
-<<<<<<< HEAD
-            await BlockChain.MineBlock(AdminAddress);
-=======
             await BlockChain.MineBlock(AdminPrivateKey);
->>>>>>> 3a5b930a
 
             var result = (bool)queryResult.Data
                 .As<Dictionary<string, object>>()["stageTx"];
