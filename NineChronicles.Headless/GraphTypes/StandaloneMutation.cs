--- conflicted
+++ resolved
@@ -128,16 +128,10 @@
                             return tx.Id;
                         }
 
-<<<<<<< HEAD
-                        throw new ExecutionError("The given transaction is invalid.");
-=======
-                        context.Errors.Add(
-                            new ExecutionError(
-                                $"The given transaction is invalid. (due to: {validationExc.Message})", 
-                                validationExc
-                            )
+                        throw new ExecutionError(
+                            $"The given transaction is invalid. (due to: {validationExc.Message})", 
+                            validationExc
                         );
->>>>>>> f44d2ed2
                     }
                     catch (Exception e)
                     {
