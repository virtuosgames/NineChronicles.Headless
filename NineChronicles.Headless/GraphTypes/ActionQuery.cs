--- conflicted
+++ resolved
@@ -1,9 +1,12 @@
+using System;
+using System.Collections.Generic;
 using System.Numerics;
 using Bencodex;
 using Bencodex.Types;
 using GraphQL;
 using GraphQL.Types;
 using Libplanet;
+using Libplanet.Assets;
 using Libplanet.Explorer.GraphTypes;
 using Nekoyume.Action;
 using Nekoyume.Helper;
@@ -18,7 +21,6 @@
 
         public ActionQuery(StandaloneContext standaloneContext)
         {
-            var codec = new Codec();
             Field<ByteStringType>(
                 name: "stake",
                 arguments: new QueryArguments(new QueryArgument<BigIntGraphType>
@@ -43,8 +45,6 @@
                             context.GetArgument<Address>("avatarAddress"))).PlainValue));
             Field<NonNullGraphType<ByteStringType>>(
                 name: "migrateMonsterCollection",
-<<<<<<< HEAD
-=======
                 arguments: new QueryArguments(
                     new QueryArgument<AddressType>
                     {
@@ -114,19 +114,59 @@
                 });
             Field<ByteStringType>(
                 name: "unlockWorld",
->>>>>>> 77622bfa
                 arguments: new QueryArguments(
-                    new QueryArgument<AddressType>
+                    new QueryArgument<NonNullGraphType<AddressType>>
                     {
                         Name = "avatarAddress",
-                        Description = "The avatar address to receive monster collection rewards."
-                    }),
+                        Description = "Address of avatar.",
+                    },
+                    new QueryArgument<NonNullGraphType<ListGraphType<IntGraphType>>>
+                    {
+                        Name = "worldIds",
+                        Description = "List of WorldUnlockSheet row world_id_to_unlock.",
+                    }
+                ),
                 resolve: context =>
-<<<<<<< HEAD
-                    Codec.Encode(
-                        ((NCAction)new MigrateMonsterCollection(
-                            context.GetArgument<Address>("avatarAddress"))).PlainValue));
-=======
+                {
+                    var avatarAddress = context.GetArgument<Address>("avatarAddress");
+                    var worldIds = context.GetArgument<List<int>>("worldIds");
+                    NCAction action = new UnlockWorld
+                    {
+                        AvatarAddress = avatarAddress,
+                        WorldIds = worldIds,
+                    };
+                    return Codec.Encode(action.PlainValue);
+                });
+            Field<ByteStringType>(
+                name: "transferAsset",
+                arguments: new QueryArguments(
+                    new QueryArgument<NonNullGraphType<AddressType>>
+                    {
+                        Description = "Address of sender.",
+                        Name = "sender",
+                    },
+                    new QueryArgument<NonNullGraphType<AddressType>>
+                    {
+                        Description = "Address of recipient.",
+                        Name = "recipient",
+                    },
+                    new QueryArgument<NonNullGraphType<StringGraphType>>
+                    {
+                        Description = "A string value to be transferred.",
+                        Name = "amount",
+                    },
+                    new QueryArgument<NonNullGraphType<CurrencyType>>
+                    {
+                        Description = "A currency type to be transferred.",
+                        Name = "currency",
+                    },
+                    new QueryArgument<StringGraphType>
+                    {
+                        Description = "A 80-max length string to note.",
+                        Name = "memo",
+                    }
+                ),
+                resolve: context =>
                 {
                     var sender = context.GetArgument<Address>("sender");
                     var recipient = context.GetArgument<Address>("recipient");
@@ -143,7 +183,6 @@
                     NCAction action = new TransferAsset(sender, recipient, amount, memo);
                     return Codec.Encode(action.PlainValue);
                 });
->>>>>>> 77622bfa
         }
     }
 }