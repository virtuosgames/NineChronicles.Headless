--- conflicted
+++ resolved
@@ -59,11 +59,6 @@
                 }
             );
 
-            Field<NonNullGraphType<ActionQuery>>(
-                name: "actionQuery",
-                resolve: _ => new ActionQuery()
-            );
-
             Field<ByteStringType>(
                 name: "state",
                 arguments: new QueryArguments(
@@ -425,13 +420,10 @@
                 description: "Query for rpc mode information.",
                 resolve: context => new RpcInformationQuery(publisher)
             );
-<<<<<<< HEAD
-=======
 
             Field<NonNullGraphType<ActionQuery>>(
                 name: "actionQuery",
                 resolve: context => new ActionQuery(standaloneContext));
->>>>>>> 77622bfa
         }
     }
 }