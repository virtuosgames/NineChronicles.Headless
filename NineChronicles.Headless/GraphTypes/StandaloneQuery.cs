--- conflicted
+++ resolved
@@ -312,15 +312,12 @@
                         $"{nameof(AgentState)} Address: {agentAddress} is null.");
                 });
 
-<<<<<<< HEAD
-=======
             Field<NonNullGraphType<TransactionHeadlessQuery>>(
                 name: "transaction",
                 description: "Query for transaction.",
                 resolve: context => new TransactionHeadlessQuery(standaloneContext)
             );
 
->>>>>>> 9954c4f3
             Field<NonNullGraphType<BooleanGraphType>>(
                 name: "activated",
                 arguments: new QueryArguments(
