using System;
using System.Collections.Immutable;
using System.Linq;
using Libplanet;
using Libplanet.Crypto;
using Libplanet.Net;
using Libplanet.Headless.Hosting;
using NineChroniclesActionType = Libplanet.Action.PolymorphicAction<Nekoyume.Action.ActionBase>;
using Libplanet.Headless;

namespace NineChronicles.Headless.Properties
{
    public class NineChroniclesNodeServiceProperties
    {
        /// <summary>
        /// Gets or sets a private key that is used in mining and signing transactions,
        /// which is different with the private key used in swarm to sign messages.
        /// </summary>
        /// <seealso cref="LibplanetNodeServiceProperties{T}.SwarmPrivateKey"/>
        public PrivateKey? MinerPrivateKey { get; set; }

        public LibplanetNodeServiceProperties<NineChroniclesActionType>? Libplanet { get; set; }

        public NetworkType NetworkType { get; set; } = NetworkType.Main;

        public bool StrictRender { get; set; }

        public TimeSpan TxLifeTime { get; set; }

        public bool IgnoreBootstrapFailure { get; set; } = true;

        public bool IgnorePreloadFailure { get; set; } = true;

        public int TxQuotaPerSigner { get; set; }


        public static LibplanetNodeServiceProperties<NineChroniclesActionType>
            GenerateLibplanetNodeServiceProperties(
                string? appProtocolVersionToken = null,
                string? genesisBlockPath = null,
                string? swarmHost = null,
                ushort? swarmPort = null,
                ushort? consensusPort = null,
                string? swarmPrivateKeyString = null,
                string? consensusPrivateKeyString = null,
                string? minerPrivateKeyString = null,
                string? storeType = null,
                string? storePath = null,
                int storeStateCacheSize = 100,
                string[]? iceServerStrings = null,
                string[]? peerStrings = null,
                string[]? trustedAppProtocolVersionSigners = null,
                bool noMiner = false,
                bool render = false,
                int workers = 5,
                int confirmations = 0,
                bool nonblockRenderer = false,
                int nonblockRendererQueue = 512,
                int messageTimeout = 60,
                int tipTimeout = 60,
                int demandBuffer = 1150,
                string[]? consensusPeerStrings = null,
                bool preload = true,
                int minimumBroadcastTarget = 10,
                int bucketSize = 16,
                string chainTipStaleBehaviorType = "reboot",
<<<<<<< HEAD
                int maximumPollPeers = int.MaxValue,
                string transportType = "tcp",
                int blockInterval = 10000,
                string[]? validatorStrings = null)
=======
                int maximumPollPeers = int.MaxValue)
>>>>>>> 059d0261
        {
            var swarmPrivateKey = string.IsNullOrEmpty(swarmPrivateKeyString)
                ? new PrivateKey()
                : new PrivateKey(ByteUtil.ParseHex(swarmPrivateKeyString));
            var consensusPrivateKey = string.IsNullOrEmpty(consensusPrivateKeyString)
                ? new PrivateKey()
                : new PrivateKey(ByteUtil.ParseHex(consensusPrivateKeyString));
            var minerPrivateKey = string.IsNullOrEmpty(minerPrivateKeyString)
                ? new PrivateKey()
                : new PrivateKey(ByteUtil.ParseHex(minerPrivateKeyString));

            peerStrings ??= Array.Empty<string>();
            iceServerStrings ??= Array.Empty<string>();
            consensusPeerStrings ??= Array.Empty<string>();

            var iceServers = iceServerStrings.Select(PropertyParser.ParseIceServer).ToImmutableArray();
            var peers = peerStrings.Select(PropertyParser.ParsePeer).ToImmutableArray();
            var consensusPeers = consensusPeerStrings.Select(PropertyParser.ParsePeer).ToImmutableList();
            var validators = validatorStrings?.Select(s => new PublicKey(ByteUtil.ParseHex(s))).ToList();

            return new LibplanetNodeServiceProperties<NineChroniclesActionType>
            {
                Host = swarmHost,
                Port = swarmPort,
                ConsensusPort = consensusPort,
                MinerPrivateKey = minerPrivateKey,
                SwarmPrivateKey = swarmPrivateKey,
                ConsensusPrivateKey = consensusPrivateKey,
                AppProtocolVersion = AppProtocolVersion.FromToken(appProtocolVersionToken),
                TrustedAppProtocolVersionSigners = trustedAppProtocolVersionSigners
                    ?.Select(s => new PublicKey(ByteUtil.ParseHex(s)))
                    ?.ToHashSet(),
                GenesisBlockPath = genesisBlockPath,
                NoMiner = noMiner,
                IceServers = iceServers,
                Peers = peers,
                StoreType = storeType,
                StorePath = storePath,
                StoreStatesCacheSize = storeStateCacheSize,
                Render = render,
                Workers = workers,
                Confirmations = Math.Max(confirmations, 0),
                NonblockRenderer = nonblockRenderer,
                NonblockRendererQueue = Math.Max(nonblockRendererQueue, 1),
                MessageTimeout = TimeSpan.FromSeconds(messageTimeout),
                TipTimeout = TimeSpan.FromSeconds(tipTimeout),
                DemandBuffer = demandBuffer,
                ConsensusPeers = consensusPeers,
                Preload = preload,
                MinimumBroadcastTarget = minimumBroadcastTarget,
                BucketSize = bucketSize,
                ChainTipStaleBehavior = chainTipStaleBehaviorType,
<<<<<<< HEAD
                MaximumPollPeers = maximumPollPeers,
                TransportType = transportType,
                BlockInterval = blockInterval,
                Validators = validators,
=======
                MaximumPollPeers = maximumPollPeers
>>>>>>> 059d0261
            };
        }

        public static RpcNodeServiceProperties GenerateRpcNodeServiceProperties(
            string rpcListenHost = "0.0.0.0",
            int? rpcListenPort = null,
            bool rpcRemoteServer = false)
        {

            if (string.IsNullOrEmpty(rpcListenHost))
            {
                throw new ArgumentException(
                    "--rpc-listen-host is required when --rpc-server is present.");
            }

            if (!(rpcListenPort is int rpcPortValue))
            {
                throw new ArgumentException(
                    "--rpc-listen-port is required when --rpc-server is present.");
            }

            return new RpcNodeServiceProperties
            {
                RpcListenHost = rpcListenHost,
                RpcListenPort = rpcPortValue,
                RpcRemoteServer = rpcRemoteServer,
            };
        }
    }
}<|MERGE_RESOLUTION|>--- conflicted
+++ resolved
@@ -64,14 +64,9 @@
                 int minimumBroadcastTarget = 10,
                 int bucketSize = 16,
                 string chainTipStaleBehaviorType = "reboot",
-<<<<<<< HEAD
                 int maximumPollPeers = int.MaxValue,
-                string transportType = "tcp",
                 int blockInterval = 10000,
                 string[]? validatorStrings = null)
-=======
-                int maximumPollPeers = int.MaxValue)
->>>>>>> 059d0261
         {
             var swarmPrivateKey = string.IsNullOrEmpty(swarmPrivateKeyString)
                 ? new PrivateKey()
@@ -124,14 +119,9 @@
                 MinimumBroadcastTarget = minimumBroadcastTarget,
                 BucketSize = bucketSize,
                 ChainTipStaleBehavior = chainTipStaleBehaviorType,
-<<<<<<< HEAD
                 MaximumPollPeers = maximumPollPeers,
-                TransportType = transportType,
                 BlockInterval = blockInterval,
                 Validators = validators,
-=======
-                MaximumPollPeers = maximumPollPeers
->>>>>>> 059d0261
             };
         }
 
